--- conflicted
+++ resolved
@@ -16,7 +16,6 @@
 import           Mockable (Production, currentTime, runProduction)
 import           System.Wlog (LoggerName, logInfo)
 
-<<<<<<< HEAD
 import           NodeOptions (ExplorerArgs (..), ExplorerNodeArgs (..), getExplorerNodeOptions)
 import           Pos.Binary ()
 import           Pos.Client.CLI (CommonNodeArgs (..), NodeArgs (..), getNodeParams)
@@ -33,42 +32,12 @@
                                NodeResources (..), bracketNodeResources, hoistNodeResources,
                                loggerBracket, runNode, runRealBasedMode, withConfigurations)
 import           Pos.Update (updateTriggerWorker)
-import           Pos.Util (mconcatPair)
+import           Pos.Util (logException, mconcatPair)
 import           Pos.Util.CompileInfo (HasCompileInfo, retrieveCompileTimeInfo, withCompileInfo)
 import           Pos.Util.UserSecret (usVss)
 
 loggerName :: LoggerName
 loggerName = "node"
-=======
-import           Pos.Binary          ()
-import qualified Pos.Client.CLI      as CLI
-import           Pos.Communication   (OutSpecs, WorkerSpec)
-import           Pos.Constants       (isDevelopment)
-import           Pos.Core            (gdStartTime, genesisData)
-import           Pos.Explorer        (runExplorerBListener)
-import           Pos.Explorer.Socket (NotifierSettings (..))
-import           Pos.Explorer.Web    (ExplorerProd, explorerPlugin, notifierPlugin)
-import           Pos.Launcher        (HasConfigurations, NodeParams (..),
-                                      NodeResources (..), bracketNodeResources,
-                                      hoistNodeResources, loggerBracket, runNode,
-                                      runRealBasedMode, withConfigurations)
-import           Pos.Ssc.GodTossing  (SscGodTossing)
-import           Pos.Types           (Timestamp (Timestamp))
-import           Pos.Update          (updateTriggerWorker)
-import           Pos.Util            (inAssertMode, logException, mconcatPair)
-import           Pos.Util.UserSecret (usVss)
-
-import           ExplorerOptions     (Args (..), ExplorerNodeArgs (..),
-                                      getExplorerOptions)
-import           Params              (getNodeParams, gtSscParams)
-
-printFlags :: IO ()
-printFlags = do
-    if isDevelopment
-        then putText "[Attention] We are in DEV mode"
-        else putText "[Attention] We are in PRODUCTION mode"
-    inAssertMode $ putText "Asserts are ON"
->>>>>>> 6e53bf59
 
 ----------------------------------------------------------------------------
 -- Main action
@@ -76,29 +45,12 @@
 
 main :: IO ()
 main = do
-<<<<<<< HEAD
     args <- getExplorerNodeOptions
     let loggingParams = CLI.loggingParams loggerName (enaCommonNodeArgs args)
-    loggerBracket loggingParams . runProduction $ do
+    loggerBracket loggingParams . logException "node" . runProduction $ do
         CLI.printFlags
-        logInfo $ "[Attention] Software is built with explorer part"
+        logInfo "[Attention] Software is built with explorer part"
         action args
-=======
-    args <- getExplorerOptions
-    let loggingParams = CLI.loggingParams "node" (enaCommonNodeArgs args)
-    loggerBracket loggingParams . logException "node" $ do
-        printFlags
-        runProduction $ action (enaExplorerArgs args)
-
-action :: Args -> Production ()
-action args@Args {..} = withConfigurations conf $ do
-    logInfo $ sformat ("System start time is " % shown) $ gdStartTime genesisData
-    t <- currentTime
-    logInfo $ sformat ("Current time is " % shown) (Timestamp t)
-    nodeParams <- getNodeParams args
-    putText $ "Static peers is on: " <> show staticPeers
-    logInfo $ sformat ("Using configs and genesis:\n"%shown) conf
->>>>>>> 6e53bf59
 
 action :: ExplorerNodeArgs -> Production ()
 action (ExplorerNodeArgs (cArgs@CommonNodeArgs{..}) ExplorerArgs{..}) =
@@ -129,14 +81,10 @@
                 (hoistNodeResources (liftToExplorerProd . runExplorerProd extraCtx) nr)
                 (runNode nr plugins)
   where
-<<<<<<< HEAD
 
     conf :: ConfigurationOptions
     conf = CLI.configurationOptions $ CLI.commonArgs cArgs
 
-=======
-    conf = CLI.configurationOptions commonArgs
->>>>>>> 6e53bf59
     runExplorerRealMode
         :: (HasConfigurations,HasCompileInfo)
         => NodeResources ExplorerExtra ExplorerProd
