--- conflicted
+++ resolved
@@ -47,28 +47,6 @@
 import qualified Prelude
 import           Universum
 
-<<<<<<< HEAD
-import           Control.Lens               (ix, _Left)
-import qualified Data.ByteArray             as BA
-import qualified Data.List.NonEmpty         as NE
-import           Data.Time.Clock.POSIX      (POSIXTime)
-import           Formatting                 (sformat)
-import           Pos.Binary                 (Bi, biSize)
-import           Pos.Block.Core             (MainBlock, mainBlockSlot, mainBlockTxPayload,
-                                             mcdSlot)
-import           Pos.Block.Types            (Undo (..))
-import           Pos.Core                   (HasConfiguration, timestampToPosix)
-import           Pos.Crypto                 (Hash, hash)
-import           Pos.DB.Block               (MonadBlockDB)
-import           Pos.DB.Class               (MonadDBRead)
-import           Pos.DB.Rocks               (MonadRealDB)
-import           Pos.Explorer               (TxExtra (..))
-import qualified Pos.GState                 as GS
-import           Pos.Lrc                    (getLeaders)
-import           Pos.Merkle                 (getMerkleRoot, mtRoot)
-import           Pos.Slotting               (MonadSlots (..), getSlotStart)
-import           Pos.Ssc.GodTossing         (SscGodTossing)
-=======
 import           Control.Arrow                    ((&&&))
 import           Control.Lens                     (ix, _Left)
 import qualified Data.ByteArray                   as BA
@@ -76,6 +54,10 @@
 import qualified Data.List.NonEmpty               as NE
 import           Data.Time.Clock.POSIX            (POSIXTime)
 import           Formatting                       (sformat)
+import           Serokell.Data.Memory.Units       (Byte)
+import           Serokell.Util.Base16             as SB16
+import           Servant.API                      (FromHttpApiData (..))
+
 import           Pos.Binary                       (Bi, biSize)
 import           Pos.Block.Core                   (MainBlock, mainBlockSlot,
                                                    mainBlockTxPayload, mcdSlot)
@@ -91,7 +73,6 @@
 import           Pos.Merkle                       (getMerkleRoot, mtRoot)
 import           Pos.Slotting                     (MonadSlots (..), getSlotStart)
 import           Pos.Ssc.GodTossing               (SscGodTossing)
->>>>>>> de0f3b4c
 import           Pos.Ssc.GodTossing.Configuration (HasGtConfiguration)
 import           Pos.Txp                          (Tx (..), TxId, TxOut (..),
                                                    TxOutAux (..), TxUndo, txpTxs,
@@ -105,10 +86,6 @@
                                                    prevBlockL, sumCoins, unsafeAddCoin,
                                                    unsafeGetCoin, unsafeIntegerToCoin,
                                                    unsafeSubCoin)
-import           Prelude                          ()
-import           Serokell.Data.Memory.Units       (Byte)
-import           Serokell.Util.Base16             as SB16
-import           Servant.API                      (FromHttpApiData (..))
 
 
 -------------------------------------------------------------------------------------
