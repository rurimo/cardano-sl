--- conflicted
+++ resolved
@@ -16,15 +16,8 @@
 import           Pos.Constants         (isDevelopment)
 import           Pos.Core.Types        (Timestamp (..))
 import           Pos.Crypto            (VssKeyPair)
-<<<<<<< HEAD
-import           Pos.Genesis           (devAddrDistr, devStakesDistr,
-                                        genesisProdAddrDistribution,
-                                        genesisProdBootStakeholders, genesisUtxo)
-=======
-import           Pos.DHT.Real          (KademliaParams (..))
 import           Pos.Genesis           (devAddrDistr, devStakesDistr, genesisUtxo,
                                         genesisUtxoProduction)
->>>>>>> 79b0351a
 import           Pos.Launcher          (BaseParams (..), LoggingParams (..),
                                         TransportParams (..), NodeParams (..))
 import           Pos.Network.Types     (NetworkConfig (..), Topology (..))
