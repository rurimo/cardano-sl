--- conflicted
+++ resolved
@@ -49,13 +49,9 @@
 import           Mockable.Exception          (Catch, Throw, catchAll, handleAll, throw)
 import           NTP.Packet                  (NtpPacket (..), evalClockOffset,
                                               mkCliNtpPacket, ntpPacketSize)
-<<<<<<< HEAD
-import           NTP.Util                    (resolveNtpHost, selectIPv4, selectIPv6,
+import           NTP.Util                    (createAndBindSock, resolveNtpHost,
+                                              selectIPv4, selectIPv6, udpLocalAddresses,
                                               withSocketsDoLifted)
-=======
-import           NTP.Util                    (createAndBindSock, resolveNtpHost,
-                                              selectIPv4, selectIPv6, udpLocalAddresses)
->>>>>>> 0e9f849e
 
 data NtpClientSettings m = NtpClientSettings
     { ntpServers         :: [String]
@@ -294,27 +290,21 @@
     forM_ sockets $ \s -> liftIO (close s) `catchAll` (const $ pure ())
 
 startNtpClient :: NtpMonad m => NtpClientSettings m -> m (NtpStopButton m)
-startNtpClient settings = bracketOnError (mkSockets settings) closeSockets $ \sock -> do
-    cli <- mkNtpClient settings sock
-
-<<<<<<< HEAD
-    void . fork . withSocketsDoLifted $ startReceive cli
-
-    addrs <- mapM (resolveHost cli sock) (ntpServers settings)
-    void . fork . withSocketsDoLifted $ startSend addrs cli
-
-    log cli Info "Launched"
-=======
-    addrs <- catMaybes <$> mapM (resolveHost cli $ socketsToBoolDescr sock) (ntpServers settings)
-    if null addrs then
-        throw NoHostResolved
-    else do
-        void . fork $ startReceive cli
-        void . fork $ startSend addrs cli
-        log cli Info "Launched"
->>>>>>> 0e9f849e
-
-    return $ NtpStopButton $ stopNtpClient cli
+startNtpClient settings =
+    withSocketsDoLifted $
+    bracketOnError (mkSockets settings) closeSockets $ \sock -> do
+        cli <- mkNtpClient settings sock
+
+        addrs <- catMaybes <$> mapM (resolveHost cli $ socketsToBoolDescr sock)
+                                    (ntpServers settings)
+        if null addrs then
+            throw NoHostResolved
+        else do
+            void . fork . withSocketsDoLifted $ startReceive cli
+            void . fork . withSocketsDoLifted $ startSend addrs cli
+            log cli Info "Launched"
+
+        return $ NtpStopButton $ stopNtpClient cli
   where
     closeSockets sockets = forM_ (socketsToList sockets) (liftIO . close)
     resolveHost cli sockDescr host = do
