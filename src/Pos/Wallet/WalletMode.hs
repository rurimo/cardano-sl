--- conflicted
+++ resolved
@@ -42,7 +42,6 @@
 import           Data.Tagged                    (Tagged (..))
 import           Data.Time.Units                (Millisecond)
 import qualified Ether
-<<<<<<< HEAD
 import           Mockable                       (ChannelT, Counter, Distribution, Gauge,
                                                  MFunctor' (..), Mockable (..),
                                                  Production, Promise, SharedAtomicT,
@@ -63,7 +62,7 @@
 import           Pos.Core                       (ChainDifficulty, HeaderHash, difficultyL,
                                                  flattenEpochOrSlot, flattenSlotId)
 import           Pos.DB                         (DBPureRedirect, MonadBlockDBGeneric (..),
-                                                 MonadDB, MonadDBPure, MonadGStateCore,
+                                                 MonadDBRead, MonadGState, MonadRealDB,
                                                  NodeDBs)
 import           Pos.DB.Block                   (BlockDBRedirect, MonadBlockDB)
 import           Pos.DB.DB                      (getTipHeader)
@@ -81,38 +80,6 @@
 import qualified Pos.Wallet.State               as WS
 import           Pos.Wallet.State.Acidic        (WalletState)
 import           Pos.Wallet.State.Core          (GStateCoreWalletRedirect)
-=======
-import           Mockable                     (Production)
-import           Pos.Reporting.MemState       (ReportingContext)
-import           System.Wlog                  (LoggerNameBox, WithLogger)
-
-import           Pos.Block.BListener          (BListenerStub)
-import           Pos.Block.Core               (Block, BlockHeader)
-import           Pos.Client.Txp.Balances      (MonadBalances (..), getBalanceFromUtxo)
-import           Pos.Client.Txp.History       (MonadTxHistory (..), deriveAddrHistory)
-import           Pos.Communication            (TxMode)
-import           Pos.Communication.PeerState  (PeerStateCtx, PeerStateRedirect,
-                                               PeerStateTag, WithPeerState)
-import           Pos.Constants                (blkSecurityParam)
-import qualified Pos.Context                  as PC
-import           Pos.Core                     (ChainDifficulty, difficultyL,
-                                               flattenEpochOrSlot, flattenSlotId)
-import           Pos.DB                       (DBPureRedirect, MonadRealDB)
-import           Pos.DB.Block                 (BlockDBRedirect, MonadBlockDB)
-import           Pos.DB.DB                    (getTipHeader)
-import           Pos.Discovery                (DiscoveryConstT, DiscoveryKademliaT,
-                                               MonadDiscovery)
-import           Pos.Shutdown                 (MonadShutdownMem, triggerShutdown)
-import           Pos.Slotting                 (MonadSlots (..), getLastKnownSlotDuration)
-import           Pos.Ssc.Class                (Ssc)
-import           Pos.Txp                      (filterUtxoByAddrs, runUtxoStateT)
-import           Pos.Update                   (ConfirmedProposalState (..))
-import           Pos.Update.Context           (UpdateContext (ucUpdateSemaphore))
-import           Pos.Wallet.KeyStorage        (KeyData, MonadKeys)
-import qualified Pos.Wallet.State             as WS
-import           Pos.Wallet.State.Acidic      (WalletState)
-import           Pos.Wallet.State.Core        (GStateCoreWalletRedirect)
->>>>>>> 36881c47
 
 data BalancesWalletRedirectTag
 
@@ -367,8 +334,8 @@
 deriving instance HasLoggerName (RawWalletMode)
 --deriving instance MonadSlotsData (RawWalletMode)
 --deriving instance MonadSlots (RawWalletMode)
-deriving instance MonadGStateCore (RawWalletMode)
-deriving instance Ether.MonadReader' NodeDBs Production => MonadDBPure (RawWalletMode)
+deriving instance MonadGState (RawWalletMode)
+deriving instance Ether.MonadReader' NodeDBs Production => MonadDBRead (RawWalletMode)
 deriving instance MonadBListener (RawWalletMode)
 deriving instance MonadUpdates (RawWalletMode)
 deriving instance MonadBlockchainInfo (RawWalletMode)
