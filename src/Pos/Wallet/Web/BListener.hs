--- conflicted
+++ resolved
@@ -24,6 +24,7 @@
                                              headerSlotL, prevBlockL)
 import           Pos.DB.BatchOp             (SomeBatchOp)
 import           Pos.DB.Class               (MonadDBRead)
+import qualified Pos.GState                 as GS
 import           Pos.Slotting               (MonadSlotsData (..), getSlotStartPure)
 import           Pos.Ssc.Class.Helpers      (SscHelpersClass)
 import           Pos.Txp.Core               (TxAux (..), TxUndo, flattenTxPayload)
@@ -68,50 +69,29 @@
     let oldestFirst = getOldestFirst blunds
         txsWUndo = concatMap gbTxsWUndo oldestFirst
         newTipH = NE.last oldestFirst ^. _1 . blockHeader
-<<<<<<< HEAD
     currentTipHH <- GS.getTip
-    sd <- GS.getSlottingData
-    mapM_ (syncWallet sd currentTipHH newTipH txsWUndo) =<< WS.getWalletAddresses
-=======
-    mapM_ (catchInSync "apply" $ syncWallet newTipH txs)
-        =<< WS.getWalletAddresses
->>>>>>> 7e2258d9
+    mapM_ (catchInSync "apply" $ syncWallet currentTipHH newTipH txsWUndo)
+       =<< WS.getWalletAddresses
 
     -- It's silly, but when the wallet is migrated to RocksDB, we can write
     -- something a bit more reasonable.
     pure mempty
   where
-<<<<<<< HEAD
-    syncWallet :: SlottingData -> HeaderHash -> BlockHeader ssc -> [(TxAux, TxUndo)] -> CId Wal -> m ()
-    syncWallet sd curTip newTipH txsWUndo wAddr = walletGuard curTip wAddr $ do
-=======
-    syncWallet :: BlockHeader ssc -> [TxAux] -> CId Wal -> m ()
-    syncWallet newTipH txs wid = do
+    syncWallet :: HeaderHash -> BlockHeader ssc -> [(TxAux, TxUndo)] -> CId Wal -> m ()
+    syncWallet curTip newTipH txsWUndo wAddr = walletGuard curTip wAddr $ do
         systemStart <- getSystemStart
         sd <- getSlottingData
->>>>>>> 7e2258d9
         let mainBlkHeaderTs mBlkH =
                 getSlotStartPure systemStart True (mBlkH ^. headerSlotL) sd
             blkHeaderTs = either (const Nothing) mainBlkHeaderTs
 
-<<<<<<< HEAD
         allAddresses <- getWalletAddrMetasDB WS.Ever wAddr
         encSK <- getSKByAddr wAddr
         let mapModifier =
                 trackingApplyTxs encSK allAddresses gbDiff blkHeaderTs $
-                zipWith (\(tx, undo) bh -> (tx, undo, bh)) txsWUndo (repeat newTipH)
+                map (\(tx, undo) -> (tx, undo, newTipH)) txsWUndo
         applyModifierToWallet wAddr (headerHash newTipH) mapModifier
         logMsg "applied" (getOldestFirst blunds) wAddr mapModifier
-=======
-        allAddresses <- getWalletAddrMetasDB WS.Ever wid
-        encSK <- getSKByAddr wid
-        mapModifier <- runDBToil $
-                       evalToilTEmpty $
-                       trackingApplyTxs encSK allAddresses gbDiff blkHeaderTs $
-                       zip txs $ repeat newTipH
-        applyModifierToWallet wid (headerHash newTipH) mapModifier
-        logMsg "applied" (getOldestFirst blunds) wid mapModifier
->>>>>>> 7e2258d9
 
     gbTxsWUndo :: Blund ssc -> [(TxAux, TxUndo)]
     gbTxsWUndo (Left _, _) = []
@@ -124,40 +104,26 @@
     :: forall ssc ctx m .
     ( SscHelpersClass ssc
     , AccountMode ctx m
-<<<<<<< HEAD
     , WithLogger m
     , MonadDBRead m
-=======
->>>>>>> 7e2258d9
     )
     => NewestFirst NE (Blund ssc) -> m SomeBatchOp
 onRollbackTracking blunds = do
     let newestFirst = getNewestFirst blunds
         txs = concatMap (reverse . blundTxUn) newestFirst
         newTip = (NE.last newestFirst) ^. prevBlockL
-<<<<<<< HEAD
     currentTipHH <- GS.getTip
-    mapM_ (syncWallet currentTipHH newTip txs) =<< WS.getWalletAddresses
-=======
-    mapM_ (catchInSync "rollback" $ syncWallet newTip txs)
+    mapM_ (catchInSync "rollback" $ syncWallet currentTipHH newTip txs)
         =<< WS.getWalletAddresses
->>>>>>> 7e2258d9
 
     -- It's silly, but when the wallet is migrated to RocksDB, we can write
     -- something a bit more reasonable.
     pure mempty
   where
-<<<<<<< HEAD
     syncWallet :: HeaderHash -> HeaderHash -> [(TxAux, TxUndo)] -> CId Wal -> m ()
-    syncWallet curTip newTip txs wAddr = walletGuard curTip wAddr $ do
-        allAddresses <- getWalletAddrMetasDB WS.Ever wAddr
-        encSK <- getSKByAddr wAddr
-=======
-    syncWallet :: HeaderHash -> [(TxAux, TxUndo)] -> CId Wal -> m ()
-    syncWallet newTip txs wid = do
+    syncWallet curTip newTip txs wid = walletGuard curTip wid $ do
         allAddresses <- getWalletAddrMetasDB WS.Ever wid
         encSK <- getSKByAddr wid
->>>>>>> 7e2258d9
         let mapModifier = trackingRollbackTxs encSK allAddresses $
                           map (\(aux, undo) -> (aux, undo, newTip)) txs
         rollbackModifierFromWallet wid newTip mapModifier
