{-# LANGUAGE DataKinds #-}

-- | Documentation of wallet web API.

module Pos.Wallet.Web.Doc
       ( walletDocsText
       ) where

import           Control.Lens               ((<>~))
import qualified Data.HashMap.Strict        as HM
import           Data.Time                  (defaultTimeLocale, readTime)
import           Data.Time.Clock.POSIX      (POSIXTime, utcTimeToPOSIXSeconds)
import           Network.HTTP.Types.Method  (methodPost)
import           Servant.API                (Capture, QueryParam)
import           Servant.Docs               (API, DocCapture (..),
                                             DocIntro (..), DocNote (..),
                                             DocQueryParam (..), ExtraInfo (..),
                                             ParamKind (Normal),
                                             ToCapture (toCapture),
                                             ToParam (toParam),
                                             ToSample (toSamples), defAction,
                                             defEndpoint, defaultDocOptions,
                                             docsWith, markdown, method, notes,
                                             path, pretty, singleSample)
import           System.IO.Unsafe           (unsafePerformIO)
import           Universum

import           Data.Default               (Default (def))
import           Pos.Aeson.ClientTypes      ()
import           Pos.Constants              (curSoftwareVersion)
import           Pos.Crypto                 (keyGen)
import           Pos.Types                  (BlockVersion (..), Coin,
                                             SoftwareVersion, makePubKeyAddress,
                                             mkCoin)
import           Pos.Util.BackupPhrase      (BackupPhrase, mkBackupPhrase)
import           Pos.Wallet.Web.Api         (walletApi)
<<<<<<< HEAD
import           Pos.Wallet.Web.ClientTypes (CAddress, CCurrency, CHash,
                                             CInitialized (..), CProfile, CTx, CTxId,
                                             CTxMeta, CUpdateInfo, CWallet, CWalletInit,
                                             CWalletMeta, CWalletRedeem (..),
                                             SyncProgress, addressToCAddress)
import           Pos.Wallet.Web.Error       (WalletError)
=======
import           Pos.Wallet.Web.ClientTypes (CAddress (..), CCurrency (..),
                                             CHash (..), CProfile (..),
                                             CTType (..), CTx (..), CTxId,
                                             CTxMeta (..), CUpdateInfo (..),
                                             CWallet (..), CWalletInit (..),
                                             CWalletMeta (..),
                                             CWalletRedeem (..),
                                             CWalletType (..), SyncProgress,
                                             addressToCAddress, mkCTxId)
import           Pos.Wallet.Web.Error       (WalletError (..))


>>>>>>> 58bbcc29

walletDocs :: API
walletDocs = docsWith defaultDocOptions intros extras (Servant.Docs.pretty walletApi)

walletDocsText :: Text
walletDocsText = toText $ markdown walletDocs

intros :: [DocIntro]
intros =
    [ DocIntro
          "Documentation of cardano-wallet web API"
          ["This is very first version, don't expect it to be smart."]
    ]

-- [CSL-234]: this is unsafe solution, but I didn't manage to make
-- safe one work :(
extras :: ExtraInfo api
extras =
    ExtraInfo . HM.fromList $
    [ (defEndpoint & path <>~ ["addresses"], defAction & notes <>~ addressesNotes)
    , ( defEndpoint & path <>~ ["send"] & method .~ methodPost
      , defAction & notes <>~ sendNotes)
    ]
  where
    addressesNotes =
        [ DocNote
          { _noteTitle = "Description"
          , _noteBody = ["Returns all addresses contained in wallet."]
          }
        ]
    sendNotes =
        [ DocNote
          { _noteTitle = "Description"
          , _noteBody =
              ["Send coins from one address from wallet to arbitrary address"]
          }
        ]

----------------------------------------------------------------------------
-- Orphan instances
----------------------------------------------------------------------------

instance ToCapture (Capture "walletId" CAddress) where
    toCapture Proxy =
        DocCapture
        { _capSymbol = "walletId"
        , _capDesc = "WalletId, walletId = address, future versions should have HD wallets, and then it should have multiple addresses"
        }

instance ToCapture (Capture "from" CAddress) where
    toCapture Proxy =
        DocCapture
        { _capSymbol = "from"
        , _capDesc = "Address from which coins should be sent."
        }

instance ToCapture (Capture "to" CAddress) where
    toCapture Proxy =
        DocCapture
        { _capSymbol = "to"
        , _capDesc = "Destination address."
        }

instance ToCapture (Capture "amount" Coin) where
    toCapture Proxy =
        DocCapture
        { _capSymbol = "amount"
        , _capDesc = "Amount of coins to send."
        }

instance ToCapture (Capture "address" CAddress) where
    toCapture Proxy =
        DocCapture
        { _capSymbol = "address"
        , _capDesc = "Address, history of which should be fetched"
        }

instance ToCapture (Capture "index" Word) where
    toCapture Proxy =
        DocCapture
        { _capSymbol = "index"
        , _capDesc = "Index of address to delete"
        }

instance ToCapture (Capture "transaction" CTxId) where
    toCapture Proxy =
        DocCapture
        { _capSymbol = "transaction"
        , _capDesc = "Transaction id"
        }

instance ToCapture (Capture "address" Text) where
    toCapture Proxy =
        DocCapture
        { _capSymbol = "address"
        , _capDesc = "Address"
        }

instance ToCapture (Capture "description" Text) where
    toCapture Proxy =
        DocCapture
        { _capSymbol = "description"
        , _capDesc = "Transaction description"
        }

instance ToCapture (Capture "title" Text) where
    toCapture Proxy =
        DocCapture
        { _capSymbol = "title"
        , _capDesc = "Transaction title"
        }

instance ToCapture (Capture "search" Text) where
    toCapture Proxy =
        DocCapture
        { _capSymbol = "search"
        , _capDesc = "Wallet title search pattern"
        }

instance ToParam (QueryParam "skip" Word) where
    toParam Proxy =
        DocQueryParam
        { _paramName    = "skip"
        , _paramValues  = ["0", "100"]
        , _paramDesc    = "Skip this many transactions"
        , _paramKind    = Normal
        }

instance ToParam (QueryParam "limit" Word) where
    toParam Proxy =
        DocQueryParam
        { _paramName    = "limit"
        , _paramValues  = ["0", "100"]
        , _paramDesc    = "Max numbers of transactions to return"
        , _paramKind    = Normal
        }

instance ToCapture (Capture "currency" CCurrency) where
    toCapture Proxy =
        DocCapture
        { _capSymbol = "currency"
        , _capDesc = "Currency"
        }

instance ToCapture (Capture "time" POSIXTime) where
    toCapture Proxy =
        DocCapture
        { _capSymbol = "time"
        , _capDesc = "Postpone update until specific date/time"
        }

instance ToCapture (Capture "key" FilePath) where
    toCapture Proxy =
        DocCapture
        { _capSymbol = "key"
        , _capDesc = "File path to the secret key"
        }

-- sample data --
--------------------------------------------------------------------------------
posixTime :: POSIXTime
posixTime = utcTimeToPOSIXSeconds (readTime defaultTimeLocale "%F" "2017-12-03")

ctxMeta :: CTxMeta
ctxMeta = CTxMeta
      { ctmCurrency    = ADA
      , ctmTitle       = "Transaction"
      , ctmDescription = "Transaction from A to B"
      , ctmDate        = posixTime
      }

backupPhrase :: BackupPhrase
backupPhrase = mkBackupPhrase [ "transfer"
                              , "uniform"
                              , "grunt"
                              , "excess"
                              , "six"
                              , "veteran"
                              , "vintage"
                              , "warm"
                              , "confirm"
                              , "vote"
                              , "nephew"
                              , "allow"
                              ]
--------------------------------------------------------------------------------

instance ToSample WalletError where
    toSamples Proxy = singleSample (Internal "Sample error")

instance ToSample CWalletRedeem where
    toSamples Proxy = singleSample sample
      where
        sample = CWalletRedeem
            { crWalletId = CAddress $ CHash "1fSCHaQhy6L7Rfjn9xR2Y5H7ZKkzKLMXKYLyZvwWVffQwkQ"
            , crSeed     = "1354644684681"
            }

instance ToSample Coin where
    toSamples Proxy = singleSample (mkCoin 100500)

-- instance ToSample Address where
--     toSamples Proxy = singleSample $ genesisAddresses !! 0
--
-- FIXME!
instance ToSample CHash where
    toSamples Proxy = singleSample $ CHash "1fi9sA3pRt8bKVibdun57iyWG9VsWZscgQigSik6RHoF5Mv"

instance ToSample CWallet where
    toSamples Proxy = singleSample sample
      where
        sample = CWallet
            { cwAddress = CAddress $ CHash "1fSCHaQhy6L7Rfjn9xR2Y5H7ZKkzKLMXKYLyZvwWVffQwkQ"
            , cwAmount  = mkCoin 0
            , cwMeta    = CWalletMeta
                            { cwType     = CWTPersonal
                            , cwCurrency = ADA
                            , cwName     = "Personal Wallet"
                            }
            }


instance ToSample CWalletMeta where
    toSamples Proxy = singleSample sample
      where
        sample = CWalletMeta
            { cwType     = CWTPersonal
            , cwCurrency = ADA
            , cwName     = "Personal Wallet"
            }

instance ToSample CWalletInit where
    toSamples Proxy = singleSample sample
      where
        sample = CWalletInit
            { cwBackupPhrase = backupPhrase
            , cwInitMeta     = CWalletMeta
                                  { cwType     = CWTPersonal
                                  , cwCurrency = ADA
                                  , cwName     = "Personal Wallet"
                                  }
            }

instance ToSample CUpdateInfo where
    toSamples Proxy = singleSample sample
      where
        sample = CUpdateInfo
            { cuiSoftwareVersion = curSoftwareVersion
            , cuiBlockVesion     = BlockVersion
                                    { bvMajor = 25
                                    , bvMinor = 12
                                    , bvAlt   = 3
                                    }
            , cuiScriptVersion   = 15
            , cuiImplicit        = False
            , cuiVotesFor        = 2
            , cuiVotesAgainst    = 3
            , cuiPositiveStake   = mkCoin 10
            , cuiNegativeStake   = mkCoin 3
            }


instance ToSample CAddress where
    toSamples Proxy = singleSample . addressToCAddress . makePubKeyAddress . fst $
        unsafePerformIO keyGen

-- FIXME: this is required because of Wallet.Web.Api `type Cors...`
-- I don't really what should be sample for Cors ?
instance ToSample Text where
    toSamples Proxy = singleSample "Sample CORS"

instance ToSample () where
    toSamples Proxy = singleSample ()

instance ToSample CTx where
    toSamples Proxy = singleSample sample
      where
        sample = CTx
            { ctId            = mkCTxId "1fSCHaQhy6L7Rfjn9xR2Y5H7ZKkzKLMXKYLyZvwWVffQwkQ"
            , ctAmount        = mkCoin 0
            , ctConfirmations = 10
            , ctType          = CTOut ctxMeta
            }

instance ToSample CTxMeta where
    toSamples Proxy = singleSample sample
      where
        sample = ctxMeta

instance ToSample CProfile where
    toSamples Proxy = singleSample sample
      where
        sample = CProfile
            { cpName        = ""
            , cpEmail       = ""
            , cpPhoneNumber = ""
            , cpPwHash      = ""
            , cpPwCreated   = posixTime
            , cpLocale      = ""
            , cpPicture     = ""
            }

instance ToSample Word where
    toSamples Proxy = singleSample (101 :: Word)

instance ToSample BackupPhrase where
    toSamples Proxy = singleSample sample
      where
        sample = backupPhrase

instance ToSample SoftwareVersion where
    toSamples Proxy = singleSample curSoftwareVersion

instance ToSample SyncProgress where
    toSamples Proxy = singleSample def

instance ToSample CInitialized where
    toSamples Proxy = singleSample $ CInitialized 123 456


--
--instance ToSample Tx where
--    toSamples Proxy = singleSample $ Tx [TxIn hsh idx] [out]
--      where ((hsh, idx), (out, _)) = M.toList (genesisUtxo def) !! 0<|MERGE_RESOLUTION|>--- conflicted
+++ resolved
@@ -12,16 +12,13 @@
 import           Data.Time.Clock.POSIX      (POSIXTime, utcTimeToPOSIXSeconds)
 import           Network.HTTP.Types.Method  (methodPost)
 import           Servant.API                (Capture, QueryParam)
-import           Servant.Docs               (API, DocCapture (..),
-                                             DocIntro (..), DocNote (..),
-                                             DocQueryParam (..), ExtraInfo (..),
-                                             ParamKind (Normal),
-                                             ToCapture (toCapture),
-                                             ToParam (toParam),
-                                             ToSample (toSamples), defAction,
-                                             defEndpoint, defaultDocOptions,
-                                             docsWith, markdown, method, notes,
-                                             path, pretty, singleSample)
+import           Servant.Docs               (API, DocCapture (..), DocIntro (..),
+                                             DocNote (..), DocQueryParam (..),
+                                             ExtraInfo (..), ParamKind (Normal),
+                                             ToCapture (toCapture), ToParam (toParam),
+                                             ToSample (toSamples), defAction, defEndpoint,
+                                             defaultDocOptions, docsWith, markdown,
+                                             method, notes, path, pretty, singleSample)
 import           System.IO.Unsafe           (unsafePerformIO)
 import           Universum
 
@@ -29,32 +26,20 @@
 import           Pos.Aeson.ClientTypes      ()
 import           Pos.Constants              (curSoftwareVersion)
 import           Pos.Crypto                 (keyGen)
-import           Pos.Types                  (BlockVersion (..), Coin,
-                                             SoftwareVersion, makePubKeyAddress,
-                                             mkCoin)
+import           Pos.Types                  (BlockVersion (..), Coin, SoftwareVersion,
+                                             makePubKeyAddress, mkCoin)
 import           Pos.Util.BackupPhrase      (BackupPhrase, mkBackupPhrase)
 import           Pos.Wallet.Web.Api         (walletApi)
-<<<<<<< HEAD
-import           Pos.Wallet.Web.ClientTypes (CAddress, CCurrency, CHash,
-                                             CInitialized (..), CProfile, CTx, CTxId,
-                                             CTxMeta, CUpdateInfo, CWallet, CWalletInit,
-                                             CWalletMeta, CWalletRedeem (..),
-                                             SyncProgress, addressToCAddress)
-import           Pos.Wallet.Web.Error       (WalletError)
-=======
-import           Pos.Wallet.Web.ClientTypes (CAddress (..), CCurrency (..),
-                                             CHash (..), CProfile (..),
-                                             CTType (..), CTx (..), CTxId,
-                                             CTxMeta (..), CUpdateInfo (..),
-                                             CWallet (..), CWalletInit (..),
-                                             CWalletMeta (..),
-                                             CWalletRedeem (..),
-                                             CWalletType (..), SyncProgress,
-                                             addressToCAddress, mkCTxId)
+import           Pos.Wallet.Web.ClientTypes (CAddress (..), CCurrency (..), CHash (..),
+                                             CInitialized (..), CProfile (..),
+                                             CTType (..), CTx (..), CTxId, CTxMeta (..),
+                                             CUpdateInfo (..), CWallet (..),
+                                             CWalletInit (..), CWalletMeta (..),
+                                             CWalletRedeem (..), CWalletType (..),
+                                             SyncProgress, addressToCAddress, mkCTxId)
 import           Pos.Wallet.Web.Error       (WalletError (..))
 
 
->>>>>>> 58bbcc29
 
 walletDocs :: API
 walletDocs = docsWith defaultDocOptions intros extras (Servant.Docs.pretty walletApi)
