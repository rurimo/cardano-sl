{-# LANGUAGE AllowAmbiguousTypes #-}
{-# LANGUAGE RankNTypes          #-}
{-# LANGUAGE ScopedTypeVariables #-}
{-# LANGUAGE TypeFamilies        #-}
{-# LANGUAGE TypeOperators       #-}

-- | Wallet web server.

module Pos.Wallet.Web.Server.Methods
       ( walletApplication
       , walletServer
       , walletServeImpl
       , walletServerOuts

       , bracketWalletWebDB
       , bracketWalletWS

       , addInitialRichAccount
       ) where

import           Universum

import           Control.Concurrent               (forkFinally)
import           Control.Lens                     (each, ix, makeLenses, traversed, (.=))
import           Control.Monad.Catch              (SomeException, try)
import qualified Control.Monad.Catch              as E
import           Control.Monad.State              (runStateT)
import qualified Data.Aeson                       as A
import           Data.ByteString.Base58           (bitcoinAlphabet, decodeBase58)
import qualified Data.ByteString.Lazy             as BSL
import           Data.Default                     (Default (def))
import qualified Data.HashMap.Strict              as HM
import           Data.List                        (findIndex)
import qualified Data.List.NonEmpty               as NE
import qualified Data.Set                         as S
import qualified Data.Text.Buildable
import           Data.Time.Clock.POSIX            (getPOSIXTime)
import           Data.Time.Units                  (Microsecond, Second)
import           Formatting                       (bprint, build, sformat, shown, stext,
                                                   (%))
import qualified Formatting                       as F
import           Network.Wai                      (Application)
import           Paths_cardano_sl                 (version)
import           Pos.ReportServer.Report          (ReportType (RInfo))
import           Serokell.AcidState.ExtendedState (ExtendedState)
import           Serokell.Util                    (threadDelay)
import qualified Serokell.Util.Base64             as B64
import           Pos.DB.Class                     (gsAdoptedBVData)
import           Serokell.Util.Text               (listJson)
import           Servant.API                      ((:<|>) ((:<|>)),
                                                   FromHttpApiData (parseUrlPiece))
import           Servant.Multipart                (fdFilePath)
import           Servant.Server                   (Handler, Server, ServerT, err403,
                                                   runHandler, serve)
import           Servant.Utils.Enter              ((:~>) (..), enter)
import           System.IO.Error                  (isDoesNotExistError)
import           System.Wlog                      (logDebug, logError, logInfo)

import           Pos.Aeson.ClientTypes            ()
import           Pos.Aeson.WalletBackup           ()
import           Pos.Client.Txp.Balances          (getOwnUtxos)
import           Pos.Client.Txp.Util              (createMTx)
import           Pos.Client.Txp.History           (TxHistoryAnswer (..),
                                                   TxHistoryEntry (..))
import           Pos.Communication                (OutSpecs, SendActions, sendTxOuts,
                                                   submitMTx, submitRedemptionTx)
import           Pos.Constants                    (curSoftwareVersion, isDevelopment)
import           Pos.Core                         (Address (..), Coin, addressF, bvdTxFeePolicy, integerToCoin,
                                                   TxFeePolicy (..),
                                                   decodeTextAddress, getCurrentTimestamp, getTimestamp,
                                                   makeRedeemAddress, mkCoin, sumCoins,
                                                   unsafeAddCoin, unsafeIntegerToCoin,
                                                   unsafeSubCoin, calculateTxSizeLinear)
import           Pos.Crypto                       (PassPhrase, aesDecrypt, EncryptedSecretKey, SafeSigner,
                                                   changeEncPassphrase, checkPassMatches,
                                                   deriveAesKeyBS, emptyPassphrase, hash,
                                                   redeemDeterministicKeyGen,
                                                   redeemToPublic, withSafeSigner,
                                                   withSafeSigner)
import           Pos.Discovery                    (getPeers)
import           Pos.Genesis                      (genesisDevHdwSecretKeys)
<<<<<<< HEAD
import           Pos.Reporting.MemState           (HasReportServers (..),
                                                   HasReportingContext (..))
=======
import           Pos.Binary.Class (biSize)
import           Pos.Reporting.MemState           (rcReportServers)
>>>>>>> b72d626d
import           Pos.Reporting.Methods            (sendReport, sendReportNodeNologs)
import           Pos.Txp                          (Utxo)
import           Pos.Txp.Core                     (TxAux (..), TxOut (..), TxOutAux (..))
import           Pos.Types                        (HeaderHash)
import           Pos.Util                         (maybeThrow)
import           Pos.Util.BackupPhrase            (toSeed)
import qualified Pos.Util.Modifier                as MM
import           Pos.Util.Servant                 (decodeCType, encodeCType)
import           Pos.Util.UserSecret              (UserSecretDecodingError (..),
                                                   readUserSecret, usWalletSet)
import           Pos.Wallet.KeyStorage            (addSecretKey, deleteSecretKey,
                                                   getSecretKeys)
import           Pos.Wallet.SscType               (WalletSscType)
import           Pos.Wallet.WalletMode            (applyLastUpdate,
                                                   blockchainSlotDuration, connectedPeers,
                                                   getBalance, getTxHistory,
                                                   localChainDifficulty,
                                                   networkChainDifficulty, waitForUpdate)
import           Pos.Wallet.Web.Account           (AddrGenSeed, GenSeed (..),
                                                   genSaveRootKey,
                                                   genUniqueAccountAddress,
                                                   genUniqueAccountId, getAddrIdx,
                                                   getSKByAccAddr, getSKByAddr,
                                                   myRootAddresses)
import           Pos.Wallet.Web.Api               (WalletApi, walletApi)
import           Pos.Wallet.Web.Backup            (AccountMetaBackup (..),
                                                   StateBackup (..), WalletBackup (..),
                                                   WalletMetaBackup (..), getStateBackup)
import           Pos.Wallet.Web.ClientTypes       (AccountId (..), Addr, CAccount (..),
                                                   CAccountId (..), CAccountInit (..),
                                                   CAccountMeta (..), CAddress (..),
                                                   CCoin, CElectronCrashReport (..), CId,
                                                   CInitialized,
                                                   CPaperVendWalletRedeem (..),
                                                   CPassPhrase (..), CProfile,
                                                   CProfile (..), CTx (..), CTxId,
                                                   CTxMeta (..), CTxs (..),
                                                   CUpdateInfo (..), CWAddressMeta (..),
                                                   CWallet (..), CWalletInit (..),
                                                   CWalletMeta (..), CWalletRedeem (..),
                                                   NotifyEvent (..), SyncProgress (..),
                                                   Wal, addrMetaToAccount, addressToCId,
                                                   cIdToAddress, coinFromCCoin, encToCId,
                                                   mkCCoin, mkCTxId, mkCTxs,
                                                   toCUpdateInfo, txIdToCTxId)
import           Pos.Wallet.Web.Error             (WalletError (..), rewrapToWalletError)
import qualified Pos.Wallet.Web.Mode
import           Pos.Wallet.Web.Secret            (WalletUserSecret (..),
                                                   mkGenesisWalletUserSecret, wusAccounts,
                                                   wusWalletName)
import           Pos.Wallet.Web.Server.Sockets    (ConnectionsVar, closeWSConnections,
                                                   getWalletWebSockets, initWSConnections,
                                                   notifyAll, upgradeApplicationWS)
import           Pos.Wallet.Web.State             (AddressLookupMode (Ever, Existing), CustomAddressType (ChangeAddr, UsedAddr),
                                                   addOnlyNewTxMeta, addUpdate,
                                                   addWAddress, closeState, createAccount,
                                                   createWallet, getAccountMeta,
                                                   getAccountWAddresses, getHistoryCache,
                                                   getNextUpdate, getProfile, getTxMeta,
                                                   getWAddressIds, getWalletAddresses,
                                                   getWalletMeta, getWalletPassLU,
                                                   isCustomAddress, openState,
                                                   removeAccount, removeNextUpdate,
                                                   removeWallet, setAccountMeta,
                                                   setProfile, setWalletMeta,
                                                   setWalletPassLU, setWalletTxMeta,
                                                   testReset, updateHistoryCache)
import           Pos.Wallet.Web.State.Storage     (WalletStorage)
import           Pos.Wallet.Web.Tracking          (CAccModifier (..),
                                                   selectAccountsFromUtxoLock,
                                                   syncWalletsWithGStateLock,
                                                   txMempoolToModifier)
import           Pos.Wallet.Web.Util              (getWalletAccountIds)
import           Pos.Web.Server                   (serveImpl)

----------------------------------------------------------------------------
-- Top level functionality
----------------------------------------------------------------------------

-- This constraint used to be abstract (a list of classes), but specifying a
-- concrete monad is quite likely more performant.
type WalletWebMode m = m ~ Pos.Wallet.Web.Mode.WalletWebMode

makeLenses ''SyncProgress

walletServeImpl
    :: WalletWebMode m
    => m Application     -- ^ Application getter
    -> Word16                             -- ^ Port to listen
    -> m ()
walletServeImpl app port =
    serveImpl app "127.0.0.1" port

walletApplication
    :: WalletWebMode m
    => m (Server WalletApi)
    -> m Application
walletApplication serv = do
    wsConn <- getWalletWebSockets
    upgradeApplicationWS wsConn . serve walletApi <$> serv

walletServer
    :: WalletWebMode m
    => SendActions m
    -> m (m :~> Handler)
    -> m (Server WalletApi)
walletServer sendActions nat = do
    syncWalletsWithGStateLock @WalletSscType =<< mapM getSKByAddr =<< myRootAddresses
    nat >>= launchNotifier
    (`enter` servantHandlers sendActions) <$> nat

bracketWalletWebDB
    :: ( MonadIO m
       , MonadMask m
       )
    => FilePath  -- ^ Path to wallet acid-state
    -> Bool      -- ^ Rebuild flag for acid-state
    -> (ExtendedState WalletStorage -> m a)
    -> m a
bracketWalletWebDB daedalusDbPath dbRebuild =
    bracket (openState dbRebuild daedalusDbPath)
            closeState

bracketWalletWS
    :: ( MonadIO m
       , MonadMask m
       )
    => (ConnectionsVar -> m a)
    -> m a
bracketWalletWS = bracket initWS closeWSConnections
  where
    initWS = putText "walletServeImpl initWsConnection" >> initWSConnections

----------------------------------------------------------------------------
-- Notifier
----------------------------------------------------------------------------

-- FIXME: this is really inefficient. Temporary solution
launchNotifier :: WalletWebMode m => (m :~> Handler) -> m ()
launchNotifier nat =
    void . liftIO $ mapM startForking
        [ dificultyNotifier
        , updateNotifier
        ]
  where
    cooldownPeriod :: Second
    cooldownPeriod = 5

    difficultyNotifyPeriod :: Microsecond
    difficultyNotifyPeriod = 500000  -- 0.5 sec

    -- networkResendPeriod = 10         -- in delay periods
    forkForever action = forkFinally action $ const $ do
        -- TODO: log error
        -- cooldown
        threadDelay cooldownPeriod
        void $ forkForever action
    -- TODO: use Servant.enter here
    -- FIXME: don't ignore errors, send error msg to the socket
    startForking = forkForever . void . runHandler . ($$) nat
    notifier period action = forever $ do
        liftIO $ threadDelay period
        action
    dificultyNotifier = void . flip runStateT def $ notifier difficultyNotifyPeriod $ do
        whenJustM networkChainDifficulty $
            \networkDifficulty -> do
                oldNetworkDifficulty <- use spNetworkCD
                when (Just networkDifficulty /= oldNetworkDifficulty) $ do
                    lift $ notifyAll $ NetworkDifficultyChanged networkDifficulty
                    spNetworkCD .= Just networkDifficulty

        localDifficulty <- localChainDifficulty
        oldLocalDifficulty <- use spLocalCD
        when (localDifficulty /= oldLocalDifficulty) $ do
            lift $ notifyAll $ LocalDifficultyChanged localDifficulty
            spLocalCD .= localDifficulty

        peers <- connectedPeers
        oldPeers <- use spPeers
        when (peers /= oldPeers) $ do
            lift $ notifyAll $ ConnectedPeersChanged peers
            spPeers .= peers

    updateNotifier = do
        cps <- waitForUpdate
        addUpdate $ toCUpdateInfo cps
        logDebug "Added update to wallet storage"
        notifyAll UpdateAvailable

    -- historyNotifier :: WalletWebMode m => m ()
    -- historyNotifier = do
    --     cAddresses <- myCIds
    --     for_ cAddresses $ \cAddress -> do
    --         -- TODO: is reading from acid RAM only (not reading from disk?)
    --         oldHistoryLength <- length . fromMaybe mempty <$> getAccountHistory cAddress
    --         newHistoryLength <- length <$> getHistory cAddress
    --         when (oldHistoryLength /= newHistoryLength) .
    --             notifyAll $ NewWalletTransaction cAddress

walletServerOuts :: OutSpecs
walletServerOuts = sendTxOuts

----------------------------------------------------------------------------
-- Handlers
----------------------------------------------------------------------------

servantHandlers
    :: WalletWebMode m
    => SendActions m
    -> ServerT WalletApi m
servantHandlers sendActions =
     testResetAll
    :<|>

     getWallet
    :<|>
     getWallets
    :<|>
     newWallet
    :<|>
     updateWallet
    :<|>
     newWallet
    :<|>
     renameWSet
    :<|>
     deleteWallet
    :<|>
     importWallet
    :<|>
     changeWalletPassphrase
    :<|>

     getAccount
    :<|>
     getAccounts
    :<|>
     updateAccount
    :<|>
     newAccount RandomSeed
    :<|>
     deleteAccount
    :<|>

     newAddress RandomSeed
    :<|>

     isValidAddress
    :<|>

     getUserProfile
    :<|>
     updateUserProfile
    :<|>

     newPayment sendActions
    :<|>
     getTxFee
    :<|>
     updateTransaction
    :<|>
     getHistoryLimited
    :<|>

     nextUpdate
    :<|>
     applyUpdate
    :<|>

     redeemAda sendActions
    :<|>
     redeemAdaPaperVend sendActions
    :<|>

     reportingInitialized
    :<|>
     reportingElectroncrash
    :<|>

     (blockchainSlotDuration <&> fromIntegral)
    :<|>
     pure curSoftwareVersion
    :<|>
     syncProgress
    :<|>
     importStateJSON
    :<|>
     exportStateJSON

-- getAddresses :: WalletWebMode m => m [CId]
-- getAddresses = map addressToCId <$> myAddresses

-- getBalances :: WalletWebMode m => m [(CId, Coin)]
-- getBalances = join $ mapM gb <$> myAddresses
--   where gb addr = (,) (addressToCId addr) <$> getBalance addr

getUserProfile :: WalletWebMode m => m CProfile
getUserProfile = getProfile

updateUserProfile :: WalletWebMode m => CProfile -> m CProfile
updateUserProfile profile = setProfile profile >> getUserProfile

getWAddressBalance :: WalletWebMode m => CWAddressMeta -> m Coin
getWAddressBalance addr =
    getBalance <=< decodeCIdOrFail $ cwamId addr

getWAddress :: WalletWebMode m => CWAddressMeta -> m CAddress
getWAddress cAddr = do
    let aId = cwamId cAddr
    balance <- getWAddressBalance cAddr

    -- get info about flags which came from mempool
    cAccMod <- txMempoolToModifier =<< getSKByAddr (cwamWId cAddr)

    let getFlag customType accessMod = do
            checkDB <- isCustomAddress customType (cwamId cAddr)
            let checkMempool = elem aId . map (fst . fst) . toList $
                               MM.insertions $ accessMod cAccMod
            return (checkDB || checkMempool)
    isUsed   <- getFlag UsedAddr camUsed
    isChange <- getFlag ChangeAddr camChange
    return $ CAddress aId (mkCCoin balance) isUsed isChange

getAccountAddrsOrThrow
    :: WalletWebMode m
    => AddressLookupMode -> AccountId -> m [CWAddressMeta]
getAccountAddrsOrThrow mode accId =
    getAccountWAddresses mode accId >>= maybeThrow noWallet
  where
    noWallet =
        RequestError $
        sformat ("No account with address "%build%" found") accId

getAccount :: WalletWebMode m => AccountId -> m CAccount
getAccount accId = do
    encSK <- getSKByAddr (aiWId accId)
    addrs <- getAccountAddrsOrThrow Existing accId
    modifier <- camAddresses <$> txMempoolToModifier encSK
    let insertions = map fst (MM.insertions modifier)
    let mergedAccAddrs = ordNub $ addrs ++ insertions
    mergedAccs <- mapM getWAddress mergedAccAddrs
    balance <- mkCCoin . unsafeIntegerToCoin . sumCoins <$>
               mapM getWAddressBalance mergedAccAddrs
    meta <- getAccountMeta accId >>= maybeThrow noWallet
    pure $ CAccount (encodeCType accId) meta mergedAccs balance
  where
    noWallet =
        RequestError $ sformat ("No account with address "%build%" found") accId

getWallet :: WalletWebMode m => CId Wal -> m CWallet
getWallet cAddr = do
    meta       <- getWalletMeta cAddr >>= maybeThrow noWSet
    wallets    <- getAccounts (Just cAddr)
    let walletsNum = length wallets
    balance    <- mkCCoin . unsafeIntegerToCoin . sumCoins <$>
                     mapM (decodeCCoinOrFail . caAmount) wallets
    hasPass    <- isNothing . checkPassMatches emptyPassphrase <$> getSKByAddr cAddr
    passLU     <- getWalletPassLU cAddr >>= maybeThrow noWSet
    pure $ CWallet cAddr meta walletsNum balance hasPass passLU
  where
    noWSet = RequestError $
        sformat ("No wallet with address "%build%" found") cAddr

-- TODO: probably poor naming
decodeCIdOrFail :: MonadThrow m => CId w -> m Address
decodeCIdOrFail = either wrongAddress pure . cIdToAddress
  where wrongAddress err = throwM . DecodeError $
            sformat ("Error while decoding CId: "%stext) err

-- TODO: these two could be removed if we decide to encode endpoint result
-- to CType automatically
decodeCAccountIdOrFail :: MonadThrow m => CAccountId -> m AccountId
decodeCAccountIdOrFail = either wrongAddress pure . decodeCType
  where wrongAddress err = throwM . DecodeError $
            sformat ("Error while decoding CAccountId: "%stext) err

decodeCCoinOrFail :: MonadThrow m => CCoin -> m Coin
decodeCCoinOrFail c =
    coinFromCCoin c `whenNothing` throwM (DecodeError "Wrong coin format")

getWalletAddrMetas
    :: WalletWebMode m
    => AddressLookupMode -> CId Wal -> m [CWAddressMeta]
getWalletAddrMetas lookupMode cWalId =
    concatMapM (getAccountAddrsOrThrow lookupMode) =<<
    getWalletAccountIds cWalId

getWalletAddrs
    :: WalletWebMode m
    => AddressLookupMode -> CId Wal -> m [CId Addr]
getWalletAddrs = (cwamId <<$>>) ... getWalletAddrMetas

getAccounts :: WalletWebMode m => Maybe (CId Wal) -> m [CAccount]
getAccounts mCAddr = do
    whenJust mCAddr $ \cAddr -> getWalletMeta cAddr `whenNothingM_` noWSet cAddr
    mapM getAccount =<< maybe getWAddressIds getWalletAccountIds mCAddr
  where
    noWSet cAddr = throwM . RequestError $
        sformat ("No account with address "%build%" found") cAddr

getWallets :: WalletWebMode m => m [CWallet]
getWallets = getWalletAddresses >>= mapM getWallet

newPayment
    :: WalletWebMode m
    => SendActions m
    -> PassPhrase
    -> AccountId
    -> CId Addr
    -> Coin
    -> m CTx
newPayment sa passphrase srcAccount dstAccount coin =
    sendMoney
        sa
        passphrase
        (AccountMoneySource srcAccount)
        (one (dstAccount, coin))

getTxFee
    :: WalletWebMode m
    => PassPhrase
    -> AccountId
    -> CId Addr
    -> Coin
    -> m CCoin
getTxFee passphrase srcAccount dstAccount coin =
    computeTxFee
        passphrase
        (AccountMoneySource srcAccount)
        (one (dstAccount, coin))

data MoneySource
    = WalletMoneySource (CId Wal)
    | AccountMoneySource AccountId
    | AddressMoneySource CWAddressMeta
    deriving (Show, Eq)

getMoneySourceAddresses :: WalletWebMode m => MoneySource -> m [CWAddressMeta]
getMoneySourceAddresses (AddressMoneySource addrId) = return $ one addrId
getMoneySourceAddresses (AccountMoneySource accId) =
    getAccountAddrsOrThrow Existing accId
getMoneySourceAddresses (WalletMoneySource wid) =
    getWalletAccountIds wid >>=
    concatMapM (getMoneySourceAddresses . AccountMoneySource)

getSomeMoneySourceAccount :: WalletWebMode m => MoneySource -> m AccountId
getSomeMoneySourceAccount (AddressMoneySource addrId) =
    return $ addrMetaToAccount addrId
getSomeMoneySourceAccount (AccountMoneySource accId) = return accId
getSomeMoneySourceAccount (WalletMoneySource wid) = do
    wAddr <- (head <$> getWalletAccountIds wid) >>= maybeThrow noWallets
    getSomeMoneySourceAccount (AccountMoneySource wAddr)
  where
    noWallets = InternalError "Wallet has no accounts"

getMoneySourceWallet :: MoneySource -> CId Wal
getMoneySourceWallet (AddressMoneySource addrId) = cwamWId addrId
getMoneySourceWallet (AccountMoneySource accId)  = aiWId accId
getMoneySourceWallet (WalletMoneySource wid)     = wid

computeTxFee
    :: WalletWebMode m
    => PassPhrase
    -> MoneySource
    -> NonEmpty (CId Addr, Coin)
    -> m CCoin
computeTxFee passphrase moneySource dstDistr = mkCCoin <$> do
    feesPolicyMB <- bvdTxFeePolicy <$> gsAdoptedBVData
    case feesPolicyMB of
        Nothing -> pure $ mkCoin 0
        Just feePolicy -> case feePolicy of
            TxFeePolicyUnknown w _               -> throwM $ unknownFeePolicy w
            TxFeePolicyTxSizeLinear linearPolicy -> do
                (srcAddrMetas, outs, _) <- prepareTxInfo passphrase moneySource dstDistr
                sks <- forM srcAddrMetas $ getSKByAccAddr passphrase
                srcAddrs <- forM srcAddrMetas $ decodeCIdOrFail . cwamId
                txAuxEi <- withSafeSigners passphrase sks $ \ss -> do
                    let hdwSigner = NE.zip ss srcAddrs
                    let addrs = map snd $ toList hdwSigner
                    utxo <- getOwnUtxos addrs
                    pure $ createMTx utxo hdwSigner outs
                either
                    invalidTxEx
                    (maybeThrow negFee .
                     integerToCoin .
                     ceiling .
                     calculateTxSizeLinear linearPolicy .
                     biSize @TxAux)
                    txAuxEi
  where
    invalidTxEx = throwM . RequestError . sformat ("Couldn't create a transaction, reason: "%build)
    negFee = InternalError "Negative fee"
    unknownFeePolicy =
        InternalError . sformat ("UnknownFeePolicy, tag: "%build)

sendMoney
    :: WalletWebMode m
    => SendActions m
    -> PassPhrase
    -> MoneySource
    -> NonEmpty (CId Addr, Coin)
    -> m CTx
sendMoney sendActions passphrase moneySource dstDistr = do
    (srcAddrMetas, txs, srcTxOuts) <- prepareTxInfo passphrase moneySource dstDistr
    sendDo srcAddrMetas txs srcTxOuts
  where
    sendDo
        :: WalletWebMode m
        => NonEmpty CWAddressMeta
        -> NonEmpty TxOutAux
        -> [TxOut]
        -> m CTx
    sendDo srcAddrMetas txs srcTxOuts = do
        na <- getPeers
        sks <- forM srcAddrMetas $ getSKByAccAddr passphrase
        srcAddrs <- forM srcAddrMetas $ decodeCIdOrFail . cwamId
        let dstAddrs = txOutAddress . toaOut <$> toList txs
        withSafeSigners passphrase sks $ \ss -> do
            let hdwSigner = NE.zip ss srcAddrs
            etx <- submitMTx sendActions hdwSigner (toList na) txs
            case etx of
                Left err ->
                    throwM . RequestError $
                    sformat ("Cannot send transaction: " %stext) err
                Right (TxAux {taTx = tx}) -> do
                    logInfo $
                        sformat ("Successfully spent money from "%
                                 listF ", " addressF % " addresses on " %
                                 listF ", " addressF)
                        (toList srcAddrs)
                        dstAddrs
                    -- TODO: this should be removed in production
                    let txHash    = hash tx
                        srcWallet = getMoneySourceWallet moneySource
                    ts <- Just <$> liftIO getCurrentTimestamp
                    ctxs <- addHistoryTx srcWallet $
                        THEntry txHash tx srcTxOuts Nothing (toList srcAddrs) dstAddrs ts
                    ctsOutgoing ctxs `whenNothing` throwM noOutgoingTx

    noOutgoingTx = InternalError "Can't report outgoing transaction"
    -- TODO eliminate copy-paste
    listF separator formatter =
        F.later $ fold . intersperse separator . fmap (F.bprint formatter)

withSafeSigners
    :: (MonadIO m, MonadThrow m)
    => PassPhrase
    -> NonEmpty (EncryptedSecretKey)
    -> (NonEmpty SafeSigner -> m a) -> m a
withSafeSigners passphrase (sk :| sks) action =
    withSafeSigner sk (pure passphrase) $ \mss -> do
        ss <- maybeThrow (RequestError "Passphrase doesn't match") mss
        case nonEmpty sks of
            Nothing -> action (ss :| [])
            Just sks' -> do
                let action' = action . (ss :|) . toList
                withSafeSigners passphrase sks' action'

-- Returns (input addresses, output addresses, TxOut corresponding to input addresses)
prepareTxInfo
    :: WalletWebMode m
    => PassPhrase
    -> MoneySource
    -> NonEmpty (CId Addr, Coin)
    -> m (NonEmpty CWAddressMeta, NonEmpty TxOutAux, [TxOut])
prepareTxInfo passphrase moneySource dstDistr = do
    allAddrs <- getMoneySourceAddresses moneySource
    let dstAccAddrsSet = S.fromList $ map fst $ toList dstDistr
        notDstAccounts = filter (\a -> not $ cwamId a `S.member` dstAccAddrsSet) allAddrs
        coins = foldr1 unsafeAddCoin $ snd <$> dstDistr
    distr@(remaining, spendings) <- selectSrcAccounts coins notDstAccounts
    logDebug $ buildDistribution distr
    mRemTx <- mkRemainingTxOut remaining
    txOuts <- forM dstDistr $ \(cAddr, coin) -> do
        addr <- decodeCIdOrFail cAddr
        return $ TxOutAux (TxOut addr coin) []
    let txOutsWithRem = maybe txOuts (\remTx -> remTx :| toList txOuts) mRemTx
    srcTxOuts <- forM (toList spendings) $ \(cAddr, c) -> do
        addr <- decodeCIdOrFail $ cwamId cAddr
        return (TxOut addr c)
    pure (fst <$> spendings, txOutsWithRem, srcTxOuts)
  where
    selectSrcAccounts
        :: WalletWebMode m
        => Coin
        -> [CWAddressMeta]
        -> m (Coin, NonEmpty (CWAddressMeta, Coin))
    selectSrcAccounts reqCoins accounts
        | reqCoins == mkCoin 0 =
            throwM $ RequestError "Spending non-positive amount of money!"
        | [] <- accounts =
            throwM . RequestError $
            sformat ("Not enough money (need " %build % " more)") reqCoins
        | acc:accs <- accounts = do
            balance <- getWAddressBalance acc
            if | balance == mkCoin 0 ->
                   selectSrcAccounts reqCoins accs
               | balance < reqCoins ->
                   do let remCoins = reqCoins `unsafeSubCoin` balance
                      ((acc, balance) :|) . toList <<$>>
                          selectSrcAccounts remCoins accs
               | otherwise ->
                   return
                       (balance `unsafeSubCoin` reqCoins, (acc, reqCoins) :| [])

    mkRemainingTxOut :: WalletWebMode m => Coin -> m (Maybe TxOutAux)
    mkRemainingTxOut remaining
        | remaining == mkCoin 0 = return Nothing
        | otherwise = do
            relatedWallet <- getSomeMoneySourceAccount moneySource
            account       <- newAddress RandomSeed passphrase relatedWallet
            remAddr       <- decodeCIdOrFail (cadId account)
            let remTx = TxOutAux (TxOut remAddr remaining) []
            return $ Just remTx

    buildDistribution (remaining, spendings) =
        let entries =
                spendings <&> \(CWAddressMeta {..}, c) ->
                    F.bprint (build % ": " %build) c cwamId
            remains = F.bprint ("Remaining: " %build) remaining
        in sformat
               ("Transaction input distribution:\n" %listF "\n" build %
                "\n" %build)
               (toList entries)
               remains
    listF separator formatter =
        F.later $ fold . intersperse separator . fmap (F.bprint formatter)

getFullWalletHistory :: WalletWebMode m => CId Wal -> m ([CTx], Word)
getFullWalletHistory cWalId = do
    addrs <- mapM decodeCIdOrFail =<< getWalletAddrs Ever cWalId
    cHistory <- do
        (mInit, cachedTxs) <- transCache <$> getHistoryCache cWalId

        TxHistoryAnswer {..} <- getTxHistory addrs mInit

        -- Add allowed portion of result to cache
        let fullHistory = taHistory <> cachedTxs
            lenHistory = length taHistory
            cached = drop (lenHistory - taCachedNum) taHistory
        unless (null cached) $
            updateHistoryCache
                cWalId
                taLastCachedHash
                taCachedUtxo
                (cached <> cachedTxs)

        ctxs <- forM fullHistory $ addHistoryTx cWalId
        pure $ concatMap toList ctxs
    pure (cHistory, fromIntegral $ length cHistory)
  where
    transCache
        :: Maybe (HeaderHash, Utxo, [TxHistoryEntry])
        -> (Maybe (HeaderHash, Utxo), [TxHistoryEntry])
    transCache Nothing                = (Nothing, [])
    transCache (Just (hh, utxo, txs)) = (Just (hh, utxo), txs)

getHistory
    :: WalletWebMode m
    => Maybe (CId Wal)
    -> Maybe AccountId
    -> Maybe (CId Addr)
    -> m ([CTx], Word)
getHistory mCWalId mAccountId mAddrId = do
    -- FIXME: searching when only AddrId is provided is not supported yet.
    (cWalId, accIds) <- case (mCWalId, mAccountId) of
        (Nothing, Nothing)      -> throwM errorSpecifySomething
        (Just _, Just _)        -> throwM errorDontSpecifyBoth
        (Just cWalId', Nothing) -> do
            accIds' <- getWalletAccountIds cWalId'
            pure (cWalId', accIds')
        (Nothing, Just accId)   -> pure (aiWId accId, [accId])
    accAddrs <- map cwamId <$> concatMapM (getAccountAddrsOrThrow Ever) accIds
    addrs <- case mAddrId of
        Nothing -> pure accAddrs
        Just addr ->
            if addr `elem` accAddrs then pure [addr] else throwM errorBadAddress
    first (filter (fits addrs)) <$> getFullWalletHistory cWalId
  where
    fits :: [CId Addr] -> CTx -> Bool
    fits addrs ctx = any (relatesToAddr ctx) addrs
    relatesToAddr CTx {..} = (`elem` (ctInputAddrs ++ ctOutputAddrs))
    errorSpecifySomething = RequestError $
        "Please specify either walletId or accountId"
    errorDontSpecifyBoth = RequestError $
        "Please do not specify both walletId and accountId at the same time"
    errorBadAddress = RequestError $
        "Specified wallet/account does not contain specified address"

getHistoryLimited
    :: WalletWebMode m
    => Maybe (CId Wal)
    -> Maybe AccountId
    -> Maybe (CId Addr)
    -> Maybe Word
    -> Maybe Word
    -> m ([CTx], Word)
getHistoryLimited mCWalId mAccId mAddrId mSkip mLimit =
    first applySkipLimit <$> getHistory mCWalId mAccId mAddrId
  where
    applySkipLimit = take limit . drop skip
    limit = (fromIntegral $ fromMaybe defaultLimit mLimit)
    skip = (fromIntegral $ fromMaybe defaultSkip mSkip)
    defaultLimit = 100
    defaultSkip = 0

addHistoryTx
    :: WalletWebMode m
    => CId Wal
    -> TxHistoryEntry
    -> m CTxs
addHistoryTx cWalId wtx@THEntry{..} = do
    -- TODO: this should be removed in production
    diff <- maybe localChainDifficulty pure =<<
            networkChainDifficulty
    meta <- CTxMeta <$> case _thTimestamp of
      Nothing -> liftIO $ getPOSIXTime
      Just ts -> return $ fromIntegral (getTimestamp ts) / 1000000
    let cId = txIdToCTxId _thTxId
    addOnlyNewTxMeta cWalId cId meta
    meta' <- fromMaybe meta <$> getTxMeta cWalId cId
    walAddrMetas <- getWalletAddrMetas Ever cWalId
    mkCTxs diff wtx meta' walAddrMetas & either (throwM . InternalError) pure

newAddress
    :: WalletWebMode m
    => AddrGenSeed
    -> PassPhrase
    -> AccountId
    -> m CAddress
newAddress addGenSeed passphrase accId = do
    -- check account exists
    _ <- getAccount accId

    cAccAddr <- genUniqueAccountAddress addGenSeed passphrase accId
    _ <- addWAddress cAccAddr
    getWAddress cAccAddr

newAccount :: WalletWebMode m => AddrGenSeed -> PassPhrase -> CAccountInit -> m CAccount
newAccount addGenSeed passphrase CAccountInit {..} = do
    -- check wallet exists
    _ <- getWallet caInitWId

    cAddr <- genUniqueAccountId addGenSeed caInitWId
    createAccount cAddr caInitMeta
    () <$ newAddress addGenSeed passphrase cAddr
    getAccount cAddr

createWalletSafe
    :: WalletWebMode m
    => CId Wal -> CWalletMeta -> m CWallet
createWalletSafe cid wsMeta = do
    wSetExists <- isJust <$> getWalletMeta cid
    when wSetExists $
        throwM $ RequestError "Wallet with that mnemonics already exists"
    curTime <- liftIO getPOSIXTime
    createWallet cid wsMeta curTime
    getWallet cid

newWallet :: WalletWebMode m => PassPhrase -> CWalletInit -> m CWallet
newWallet passphrase CWalletInit {..} = do
    let CWalletMeta {..} = cwInitMeta

    skey <- genSaveRootKey passphrase cwBackupPhrase
    let cAddr = encToCId skey

    CWallet{..} <- createWalletSafe cAddr cwInitMeta
    foundAddrs <- selectAccountsFromUtxoLock @WalletSscType [skey]

    -- If no addresses for given root key are found in utxo,
    -- create an account with random seed
    when (null foundAddrs) $ do
        let accMeta = CAccountMeta { caName = "Initial account" }
            accInit = CAccountInit { caInitWId = cwId, caInitMeta = accMeta }
        () <$ newAccount RandomSeed passphrase accInit

    -- We get the wallet again to have proper balances returned
    getWallet cAddr

updateWallet :: WalletWebMode m => CId Wal -> CWalletMeta -> m CWallet
updateWallet wId wMeta = do
    setWalletMeta wId wMeta
    getWallet wId

updateAccount :: WalletWebMode m => AccountId -> CAccountMeta -> m CAccount
updateAccount accId wMeta = do
    setAccountMeta accId wMeta
    getAccount accId

updateTransaction :: WalletWebMode m => AccountId -> CTxId -> CTxMeta -> m ()
updateTransaction accId txId txMeta = do
    setWalletTxMeta (aiWId accId) txId txMeta

deleteWallet :: WalletWebMode m => CId Wal -> m ()
deleteWallet wid = do
    accounts <- getAccounts (Just wid)
    mapM_ (\acc -> deleteAccount =<< decodeCAccountIdOrFail (caId acc)) accounts
    removeWallet wid
    deleteSecretKey . fromIntegral =<< getAddrIdx wid

deleteAccount :: WalletWebMode m => AccountId -> m ()
deleteAccount = removeAccount

-- TODO: to add when necessary
-- deleteWAddress :: WalletWebMode m => CWAddressMeta -> m ()
-- deleteWAddress = removeWAddress

renameWSet :: WalletWebMode m => CId Wal -> Text -> m CWallet
renameWSet cid newName = do
    meta <- getWalletMeta cid >>= maybeThrow (RequestError "No such wallet")
    setWalletMeta cid meta{ cwName = newName }
    getWallet cid

data AccountsSnapshot = AccountsSnapshot
    { asExisting :: [CWAddressMeta]
    , asDeleted  :: [CWAddressMeta]
    }

instance Monoid AccountsSnapshot where
    mempty = AccountsSnapshot mempty mempty
    AccountsSnapshot a1 b1 `mappend` AccountsSnapshot a2 b2 =
        AccountsSnapshot (a1 <> a2) (b1 <> b2)

instance Buildable AccountsSnapshot where
    build AccountsSnapshot {..} =
        bprint
            ("{ existing: "%listJson% ", deleted: "%listJson)
            asExisting
            asDeleted

changeWalletPassphrase
    :: WalletWebMode m
    => CId Wal -> PassPhrase -> PassPhrase -> m ()
changeWalletPassphrase wid oldPass newPass = do
    oldSK <- getSKByAddr wid

    unless (isJust $ checkPassMatches newPass oldSK) $ do
        newSK <- maybeThrow badPass $ changeEncPassphrase oldPass newPass oldSK
        deleteSK oldPass
        addSecretKey newSK
        setWalletPassLU wid =<< liftIO getPOSIXTime
  where
    badPass = RequestError "Invalid old passphrase given"
    deleteSK passphrase = do
        let nice k = encToCId k == wid && isJust (checkPassMatches passphrase k)
        midx <- findIndex nice <$> getSecretKeys
        idx  <- RequestError "No key with such address and pass found"
                `maybeThrow` midx
        deleteSecretKey (fromIntegral idx)

-- NOTE: later we will have `isValidAddress :: CId -> m Bool` which should work for arbitrary crypto
isValidAddress :: WalletWebMode m => Text -> m Bool
isValidAddress sAddr =
    pure . isRight $ decodeTextAddress sAddr

-- | Get last update info
nextUpdate :: WalletWebMode m => m CUpdateInfo
nextUpdate = getNextUpdate >>=
             maybeThrow (RequestError "No updates available")

applyUpdate :: WalletWebMode m => m ()
applyUpdate = removeNextUpdate >> applyLastUpdate

redeemAda :: WalletWebMode m => SendActions m -> PassPhrase -> CWalletRedeem -> m CTx
redeemAda sendActions passphrase CWalletRedeem {..} = do
    seedBs <- maybe invalidBase64 pure
        -- NOTE: this is just safety measure
        $ rightToMaybe (B64.decode crSeed) <|> rightToMaybe (B64.decodeUrl crSeed)
    redeemAdaInternal sendActions passphrase crWalletId seedBs
  where
    invalidBase64 =
        throwM . RequestError $ "Seed is invalid base64(url) string: " <> crSeed

-- Decrypts certificate based on:
--  * https://github.com/input-output-hk/postvend-app/blob/master/src/CertGen.hs#L205
--  * https://github.com/input-output-hk/postvend-app/blob/master/src/CertGen.hs#L160
redeemAdaPaperVend
    :: WalletWebMode m
    => SendActions m
    -> PassPhrase
    -> CPaperVendWalletRedeem
    -> m CTx
redeemAdaPaperVend sendActions passphrase CPaperVendWalletRedeem {..} = do
    seedEncBs <- maybe invalidBase58 pure
        $ decodeBase58 bitcoinAlphabet $ encodeUtf8 pvSeed
    aesKey <- either invalidMnemonic pure
        $ deriveAesKeyBS <$> toSeed pvBackupPhrase
    seedDecBs <- either decryptionFailed pure
        $ aesDecrypt seedEncBs aesKey
    redeemAdaInternal sendActions passphrase pvWalletId seedDecBs
  where
    invalidBase58 =
        throwM . RequestError $ "Seed is invalid base58 string: " <> pvSeed
    invalidMnemonic e =
        throwM . RequestError $ "Invalid mnemonic: " <> toText e
    decryptionFailed e =
        throwM . RequestError $ "Decryption failed: " <> show e

redeemAdaInternal
    :: WalletWebMode m
    => SendActions m
    -> PassPhrase
    -> CAccountId
    -> ByteString
    -> m CTx
redeemAdaInternal sendActions passphrase cAccId seedBs = do
    (_, redeemSK) <- maybeThrow (RequestError "Seed is not 32-byte long") $
                     redeemDeterministicKeyGen seedBs
    accId <- decodeCAccountIdOrFail cAccId
    -- new redemption wallet
    _ <- getAccount accId

    let srcAddr = makeRedeemAddress $ redeemToPublic redeemSK
    dstCAddr <- genUniqueAccountAddress RandomSeed passphrase accId
    dstAddr <- decodeCIdOrFail $ cwamId dstCAddr
    na <- getPeers
    etx <- submitRedemptionTx sendActions redeemSK (toList na) dstAddr
    case etx of
        Left err -> throwM . RequestError $
                    "Cannot send redemption transaction: " <> err
        Right (TxAux {..}, redeemAddress, redeemBalance) -> do
            -- add redemption transaction to the history of new wallet
            let txInputs = [TxOut redeemAddress redeemBalance]
            ts <- Just <$> liftIO getCurrentTimestamp
            ctxs <- addHistoryTx (aiWId accId)
                (THEntry (hash taTx) taTx txInputs Nothing [srcAddr] [dstAddr] ts)
            ctsOutgoing ctxs `whenNothing` throwM noOutgoingTx
  where
   noOutgoingTx = InternalError "Can't report outgoing transaction"

reportingInitialized :: WalletWebMode m => CInitialized -> m ()
reportingInitialized cinit = do
    sendReportNodeNologs version (RInfo $ show cinit) `catchAll` handler
  where
    handler e =
        logError $
        sformat ("Didn't manage to report initialization time "%shown%
                 " because of exception "%shown) cinit e

reportingElectroncrash :: forall m. WalletWebMode m => CElectronCrashReport -> m ()
reportingElectroncrash celcrash = do
    servers <- view (reportingContext . reportServers)
    errors <- fmap lefts $ forM servers $ \serv ->
        try $ sendReport [fdFilePath $ cecUploadDump celcrash]
                         []
                         (RInfo $ show celcrash)
                         "daedalus"
                         version
                         (toString serv)
    whenNotNull errors $ handler . NE.head
  where
    fmt = ("Didn't manage to report electron crash "%shown%" because of exception "%shown)
    handler :: SomeException -> m ()
    handler e = logError $ sformat fmt celcrash e

importWallet
    :: WalletWebMode m
    => PassPhrase
    -> Text
    -> m CWallet
importWallet passphrase (toString -> fp) = do
    secret <-
        rewrapToWalletError isDoesNotExistError noFile $
        rewrapToWalletError (\UserSecretDecodingError{} -> True) decodeFailed $
        readUserSecret fp
    wSecret <- maybeThrow noWalletSecret (secret ^. usWalletSet)
    wId <- cwId <$> importWalletSecret emptyPassphrase wSecret
    changeWalletPassphrase wId emptyPassphrase passphrase
    getWallet wId
  where
    noWalletSecret = RequestError "This key doesn't contain HD wallet info"
    noFile _ = "File doesn't exist"
    decodeFailed = sformat ("Invalid secret file ("%build%")")

importWalletSecret
    :: WalletWebMode m
    => PassPhrase
    -> WalletUserSecret
    -> m CWallet
importWalletSecret passphrase WalletUserSecret{..} = do
    let key    = _wusRootKey
        wid    = encToCId key
        wMeta  = def { cwName = _wusWalletName }
    addSecretKey key
    importedWallet <- createWalletSafe wid wMeta

    for_ _wusAccounts $ \(walletIndex, walletName) -> do
        let accMeta = def{ caName = walletName }
            seedGen = DeterminedSeed walletIndex
        cAddr <- genUniqueAccountId seedGen wid
        createAccount cAddr accMeta

    for_ _wusAddrs $ \(walletIndex, accountIndex) -> do
        let accId = AccountId wid walletIndex
        newAddress (DeterminedSeed accountIndex) passphrase accId

    _ <- selectAccountsFromUtxoLock @WalletSscType [key]

    return importedWallet

-- | Creates wallet with given genesis hd-wallet key.
addInitialRichAccount :: WalletWebMode m => Int -> m ()
addInitialRichAccount keyId =
    when isDevelopment . E.handleAll wSetExistsHandler $ do
        key <- maybeThrow noKey (genesisDevHdwSecretKeys ^? ix keyId)
        void $ importWalletSecret emptyPassphrase $
            mkGenesisWalletUserSecret key
                & wusWalletName .~ "Precreated wallet full of money"
                & wusAccounts . traversed . _2 .~ "Initial account"
  where
    noKey = InternalError $ sformat ("No genesis key #" %build) keyId
    wSetExistsHandler =
        logDebug . sformat ("Creation of initial wallet was skipped (" %build % ")")

syncProgress :: WalletWebMode m => m SyncProgress
syncProgress = do
    SyncProgress
    <$> localChainDifficulty
    <*> networkChainDifficulty
    <*> connectedPeers

testResetAll :: WalletWebMode m => m ()
testResetAll | isDevelopment = deleteAllKeys >> testReset
             | otherwise     = throwM err403
  where
    deleteAllKeys = do
        keyNum <- length <$> getSecretKeys
        replicateM_ keyNum $ deleteSecretKey 0

----------------------------------------------------------------------------
-- JSON backup methods
----------------------------------------------------------------------------

restoreWalletFromBackup :: WalletWebMode m => WalletBackup -> m CWallet
restoreWalletFromBackup WalletBackup {..} = do
    let wId = encToCId wbSecretKey
        (WalletMetaBackup wMeta) = wbMeta
        accList = HM.toList wbAccounts
                  & each . _2 %~ \(AccountMetaBackup am) -> am

    addSecretKey wbSecretKey
    for_ accList $ \(idx, meta) -> do
        let aIdx = fromInteger $ fromIntegral idx
            seedGen = DeterminedSeed aIdx
        accId <- genUniqueAccountId seedGen wId
        createAccount accId meta

    _ <- selectAccountsFromUtxoLock @WalletSscType [wbSecretKey]
    createWalletSafe wId wMeta

restoreStateFromBackup :: WalletWebMode m => StateBackup -> m [CWallet]
restoreStateFromBackup (FullStateBackup walletBackups) =
    forM walletBackups restoreWalletFromBackup

importStateJSON :: WalletWebMode m => Text -> m [CWallet]
importStateJSON (toString -> fp) = do
    contents <- liftIO $ BSL.readFile fp
    wState <- either parseErr pure $ A.eitherDecode contents
    restoreStateFromBackup wState
  where
    parseErr err = throwM . RequestError $
        sformat ("Error while reading JSON backup file: "%stext) $
        toText err

exportStateJSON :: WalletWebMode m => Text -> m ()
exportStateJSON (toString -> fp) = do
    wState <- getStateBackup
    liftIO $ BSL.writeFile fp $ A.encode wState

----------------------------------------------------------------------------
-- Orphan instances
----------------------------------------------------------------------------

instance FromHttpApiData Coin where
    parseUrlPiece = fmap mkCoin . parseUrlPiece

instance FromHttpApiData Address where
    parseUrlPiece = decodeTextAddress

instance FromHttpApiData (CId w) where
    parseUrlPiece = fmap addressToCId . decodeTextAddress

instance FromHttpApiData CAccountId where
    parseUrlPiece = fmap CAccountId . parseUrlPiece

-- FIXME: unsafe (temporary, will be removed probably in future)
-- we are not checking whether received Text is really valid CTxId
instance FromHttpApiData CTxId where
    parseUrlPiece = pure . mkCTxId

instance FromHttpApiData CPassPhrase where
    parseUrlPiece = pure . CPassPhrase<|MERGE_RESOLUTION|>--- conflicted
+++ resolved
@@ -41,11 +41,11 @@
 import qualified Formatting                       as F
 import           Network.Wai                      (Application)
 import           Paths_cardano_sl                 (version)
+import           Pos.DB.Class                     (gsAdoptedBVData)
 import           Pos.ReportServer.Report          (ReportType (RInfo))
 import           Serokell.AcidState.ExtendedState (ExtendedState)
 import           Serokell.Util                    (threadDelay)
 import qualified Serokell.Util.Base64             as B64
-import           Pos.DB.Class                     (gsAdoptedBVData)
 import           Serokell.Util.Text               (listJson)
 import           Servant.API                      ((:<|>) ((:<|>)),
                                                    FromHttpApiData (parseUrlPiece))
@@ -58,20 +58,24 @@
 
 import           Pos.Aeson.ClientTypes            ()
 import           Pos.Aeson.WalletBackup           ()
+import           Pos.Binary.Class                 (biSize)
 import           Pos.Client.Txp.Balances          (getOwnUtxos)
-import           Pos.Client.Txp.Util              (createMTx)
 import           Pos.Client.Txp.History           (TxHistoryAnswer (..),
                                                    TxHistoryEntry (..))
+import           Pos.Client.Txp.Util              (createMTx)
 import           Pos.Communication                (OutSpecs, SendActions, sendTxOuts,
                                                    submitMTx, submitRedemptionTx)
 import           Pos.Constants                    (curSoftwareVersion, isDevelopment)
-import           Pos.Core                         (Address (..), Coin, addressF, bvdTxFeePolicy, integerToCoin,
-                                                   TxFeePolicy (..),
-                                                   decodeTextAddress, getCurrentTimestamp, getTimestamp,
+import           Pos.Core                         (Address (..), Coin, TxFeePolicy (..),
+                                                   addressF, bvdTxFeePolicy,
+                                                   calculateTxSizeLinear,
+                                                   decodeTextAddress, getCurrentTimestamp,
+                                                   getTimestamp, integerToCoin,
                                                    makeRedeemAddress, mkCoin, sumCoins,
                                                    unsafeAddCoin, unsafeIntegerToCoin,
-                                                   unsafeSubCoin, calculateTxSizeLinear)
-import           Pos.Crypto                       (PassPhrase, aesDecrypt, EncryptedSecretKey, SafeSigner,
+                                                   unsafeSubCoin)
+import           Pos.Crypto                       (EncryptedSecretKey, PassPhrase,
+                                                   SafeSigner, aesDecrypt,
                                                    changeEncPassphrase, checkPassMatches,
                                                    deriveAesKeyBS, emptyPassphrase, hash,
                                                    redeemDeterministicKeyGen,
@@ -79,13 +83,8 @@
                                                    withSafeSigner)
 import           Pos.Discovery                    (getPeers)
 import           Pos.Genesis                      (genesisDevHdwSecretKeys)
-<<<<<<< HEAD
 import           Pos.Reporting.MemState           (HasReportServers (..),
                                                    HasReportingContext (..))
-=======
-import           Pos.Binary.Class (biSize)
-import           Pos.Reporting.MemState           (rcReportServers)
->>>>>>> b72d626d
 import           Pos.Reporting.Methods            (sendReport, sendReportNodeNologs)
 import           Pos.Txp                          (Utxo)
 import           Pos.Txp.Core                     (TxAux (..), TxOut (..), TxOutAux (..))
