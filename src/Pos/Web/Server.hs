--- conflicted
+++ resolved
@@ -141,11 +141,7 @@
 getLeaders :: WebHandler ssc SlotLeaders
 getLeaders = do
     SlotId{..} <- getCurrentSlot
-<<<<<<< HEAD
-    maybe (throw err) pure =<< tryReadLeadersEpoch siEpoch
-=======
     maybe (throwM err) pure =<< LrcDB.getLeaders siEpoch
->>>>>>> 3da74808
   where
     err = err404 { errBody = encodeUtf8 ("Leaders are not know for current epoch"::Text) }
 
