--- conflicted
+++ resolved
@@ -20,21 +20,13 @@
 import           Pos.Core                   (HeaderHash, Timestamp)
 import           Pos.DB.Class               (MonadDB, MonadDBRead)
 import           Pos.DB.GState.Balances     (getRealTotalStake)
-<<<<<<< HEAD
-import           Pos.DB.GState.BlockExtra   (prepareGStateBlockExtra)
-import           Pos.DB.GState.Common       (prepareGStateCommon)
+import           Pos.DB.GState.BlockExtra   (initGStateBlockExtra)
+import           Pos.DB.GState.Common       (initGStateCommon, isInitialized,
+                                             setInitialized)
 import           Pos.DB.Rocks               (DB (..), MonadRealDB, NodeDBs (..),
                                              Snapshot (..), gStateDB, getNodeDBs,
                                              usingReadOptions, usingSnapshot)
-import           Pos.Ssc.GodTossing.DB      (prepareGtDB)
-=======
-import           Pos.DB.GState.BlockExtra   (initGStateBlockExtra)
-import           Pos.DB.GState.Common       (initGStateCommon, isInitialized,
-                                             setInitialized)
-import           Pos.DB.Types               (DB (..), NodeDBs (..), Snapshot (..),
-                                             gStateDB, usingSnapshot)
 import           Pos.Ssc.GodTossing.DB      (initGtDB)
->>>>>>> 29eac1db
 import           Pos.Ssc.GodTossing.Genesis (genesisCertificates)
 import           Pos.Txp.DB                 (initGStateBalances, initGStateUtxo,
                                              sanityCheckBalances, sanityCheckUtxo)
