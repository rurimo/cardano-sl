--- conflicted
+++ resolved
@@ -27,15 +27,9 @@
 
 newtype DBHolder ssc m a = DBHolder
     { getDBHolder :: ReaderT (NodeDBs ssc) m a
-<<<<<<< HEAD
-    } deriving (Functor, Applicative, Monad, MonadTrans,
+    } deriving (Functor, Applicative, Monad, MonadTrans, WithNodeContext kek,
                 MonadThrow, MonadCatch, MonadMask, MonadIO, MonadFail,
                 HasLoggerName, CanLog, MonadFix)
-=======
-    } deriving (Functor, Applicative, Monad, MonadTrans, MonadTimed,
-                WithNodeContext kek, MonadThrow, MonadCatch, MonadMask,
-                MonadIO, MonadFail, HasLoggerName, CanLog, MonadDialog s p)
->>>>>>> 7c77d063
 
 instance Monad m => WrappedM (DBHolder ssc m) where
     type UnwrappedM (DBHolder ssc m) = ReaderT (NodeDBs ssc) m
