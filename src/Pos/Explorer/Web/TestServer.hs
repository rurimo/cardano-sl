--- conflicted
+++ resolved
@@ -84,25 +84,6 @@
 -- Test handlers
 ----------------------------------------------------------------
 
-<<<<<<< HEAD
-testBlocksLast
-    :: Maybe Word
-    -> Maybe Word
-    -> Handler (Either ExplorerError [CBlockEntry])
-testBlocksLast _ _  = pure . pure $ [CBlockEntry
-    { cbeEpoch      = 37294
-    , cbeSlot       = 10
-    , cbeBlkHash    = CHash "75aa93bfa1bf8e6aa913bc5fa64479ab4ffc1373a25c8176b61fa1ab9cbae35d"
-    , cbeTimeIssued = Nothing
-    , cbeTxNum      = 0
-    , cbeTotalSent  = mkCCoin $ mkCoin 0
-    , cbeSize       = 390
-    , cbeBlockLead  = Nothing
-    , cbeFees       = mkCCoin $ mkCoin 0
-    }]
-
-=======
->>>>>>> bbf40154
 testBlocksPagesTotal
     :: Maybe Word
     -> Handler (Either ExplorerError Integer)
