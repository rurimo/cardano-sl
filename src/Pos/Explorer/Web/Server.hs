--- conflicted
+++ resolved
@@ -10,14 +10,13 @@
        , explorerHandlers
        ) where
 
-<<<<<<< HEAD
 import           Control.Monad.Catch             (try)
 import           Control.Monad.Loops             (unfoldrM)
 import           Control.Monad.Trans.Maybe       (MaybeT (..))
 import           Data.Maybe                      (fromMaybe)
 import           Network.Wai                     (Application)
 import           Servant.API                     ((:<|>) ((:<|>)))
-import           Servant.Server                  (Handler, Server, ServerT, serve)
+import           Servant.Server                  (Server, ServerT, serve)
 import           Universum
 
 import           Pos.Communication               (SendActions)
@@ -31,7 +30,8 @@
 import           Pos.Types                       (Address (..), HeaderHash, MainBlock,
                                                   Timestamp, Tx, blockTxs, gbHeader,
                                                   gbhConsensus, mcdSlot, mkCoin,
-                                                  prevBlockL, topsortTxs)
+                                                  prevBlockL, topsortTxs, txOutAddress,
+                                                  txOutputs)
 import           Pos.Util                        (maybeThrow)
 import           Pos.Web                         (serveImpl)
 import           Pos.WorkMode                    (WorkMode)
@@ -40,48 +40,11 @@
 import           Pos.Explorer.Web.Api            (ExplorerApi, explorerApi)
 import           Pos.Explorer.Web.ClientTypes    (CAddress (..), CAddressSummary (..),
                                                   CBlockEntry (..), CBlockSummary (..),
-                                                  CHash, CTxEntry (..), fromCAddress,
-                                                  fromCHash', toBlockEntry,
-                                                  toBlockSummary, toTxEntry)
+                                                  CHash, CTxEntry (..), TxInternal (..),
+                                                  fromCAddress, fromCHash', toBlockEntry,
+                                                  toBlockSummary, toTxDetailed, toTxEntry)
 import           Pos.Explorer.Web.Error          (ExplorerError (..))
 import           Pos.Explorer.Web.Sockets.Holder (MonadExplorerSockets)
-=======
-import           Control.Monad.Catch            (try)
-import           Control.Monad.Loops            (unfoldrM)
-import           Control.Monad.Trans.Maybe      (MaybeT (..))
-import           Data.Maybe                     (fromMaybe)
-import           Network.Wai                    (Application)
-import           Servant.API                    ((:<|>) ((:<|>)))
-import           Servant.Server                 (Server, ServerT, serve)
-import           Universum
-
-import           Pos.Communication              (SendActions)
-import           Pos.Crypto                     (WithHash (..), withHash)
-import qualified Pos.DB                         as DB
-import qualified Pos.DB.GState                  as GS
-import           Pos.Slotting                   (MonadSlots (..), getSlotStart)
-import           Pos.Ssc.Class                  (SscHelpersClass)
-import           Pos.Ssc.GodTossing             (SscGodTossing)
-import           Pos.Txp                        (getLocalTxs)
-import           Pos.Types                      (Address (..), HeaderHash, MainBlock,
-                                                 Timestamp, Tx, blockTxs, gbHeader,
-                                                 gbhConsensus, mcdSlot, mkCoin,
-                                                 prevBlockL, topsortTxs, txOutAddress,
-                                                 txOutputs)
-import           Pos.Util                       (maybeThrow)
-import           Pos.Web                        (serveImpl)
-import           Pos.WorkMode                   (WorkMode)
-
-import           Pos.Explorer.Aeson.ClientTypes ()
-import           Pos.Explorer.Web.Api           (ExplorerApi, explorerApi)
-import           Pos.Explorer.Web.ClientTypes   (CAddress (..), CAddressSummary (..),
-                                                 CBlockEntry (..), CBlockSummary (..),
-                                                 CHash, CTxEntry (..), TxInternal (..),
-                                                 fromCAddress, fromCHash', toBlockEntry,
-                                                 toBlockSummary, toTxEntry,
-                                                 toTxDetailed)
-import           Pos.Explorer.Web.Error         (ExplorerError (..))
->>>>>>> 27601565
 
 ----------------------------------------------------------------
 -- Top level functionality
