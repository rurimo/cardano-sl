--- conflicted
+++ resolved
@@ -40,11 +40,7 @@
 import           Pos.Update.Poll        (PollModifier, PollVerFailure, ProposalState (..),
                                          UndecidedProposalState (..), evalPollT,
                                          execPollT, normalizePoll, pmNewActivePropsL,
-<<<<<<< HEAD
                                          runDBPoll, verifyAndApplyUSPayload)
-=======
-                                         runDBPoll)
->>>>>>> b7a5a848
 import           Pos.Util               (getKeys, zoom')
 
 -- MonadMask is needed because are using Lock. It can be improved later.
@@ -162,13 +158,9 @@
         let localUpIds = getKeys $ mpProposals msPool
         let slotModifier = updateSlot slotId localUpIds msModifier
         normalizingModifier <-
-<<<<<<< HEAD
-            runDBPoll . evalPollT msModifier . execPollT def $
-=======
             runDBPoll . evalPollT slotModifier . execPollT def $
->>>>>>> b7a5a848
             normalizePoll False
-        let validModifier = modifyPollModifier normalizingModifier msModifier
+        let validModifier = modifyPollModifier msModifier normalizingModifier
         let validPool = modifyMemPool def normalizingModifier msPool
         let newMS = ms {msModifier = validModifier, msPool = validPool}
         -- FIXME: check tip here.
