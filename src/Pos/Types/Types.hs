--- conflicted
+++ resolved
@@ -405,15 +405,11 @@
 -- | 'NonEmpty' list of slot leaders.
 type SlotLeaders = NonEmpty (AddressHash PublicKey)
 
-<<<<<<< HEAD
+-- FIXME: remove!
 type Participants = NonEmpty (AddressHash PublicKey)
-=======
--- FIXME: remove!
-type Participants = NonEmpty Address
->>>>>>> 7656f1c4
 
 -- | Addresses which have enough stake for participation in SSC.
-type Richmen = NonEmpty Address
+type Richmen = NonEmpty (AddressHash PublicKey)
 
 ----------------------------------------------------------------------------
 -- GenericBlock
