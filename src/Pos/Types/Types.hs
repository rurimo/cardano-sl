--- conflicted
+++ resolved
@@ -128,7 +128,6 @@
        , verifyHeader
        ) where
 
-<<<<<<< HEAD
 import           Control.Lens           (Getter, Lens', choosing, ix, makeLenses, to,
                                          view, (^.), (^?), _3)
 import           Data.Binary            (Binary)
@@ -137,15 +136,13 @@
 import           Data.Default           (Default (def))
 import           Data.DeriveTH          (derive, makeNFData)
 import           Data.Hashable          (Hashable)
-import qualified Data.HashMap.Strict    as HM
 import           Data.Ix                (Ix)
 import           Data.List.NonEmpty     (NonEmpty)
-import qualified Data.Map.Strict        as M
+import qualified Data.Map               as M (toList)
 import           Data.MessagePack       (MessagePack (..))
 import           Data.SafeCopy          (SafeCopy (..), base, contain,
-                                         deriveSafeCopySimple,
-                                         deriveSafeCopySimpleIndexedType, safeGet,
-                                         safePut)
+                                         deriveSafeCopySimple, safeGet, safePut)
+import           Data.Tagged            (untag)
 import           Data.Text.Buildable    (Buildable)
 import qualified Data.Text.Buildable    as Buildable
 import           Data.Text.Lazy.Builder (Builder)
@@ -164,42 +161,8 @@
                                          sign, toPublic, unsafeHash, verify)
 import           Pos.Merkle             (MerkleRoot, MerkleTree, mkMerkleTree, mtRoot,
                                          mtSize)
-import           Pos.Util               (Color (Magenta), colorize, makeLensesData)
-=======
-import           Control.Lens         (Getter, Lens', choosing, ix, makeLenses, to, view,
-                                       (^.), (^?), _3)
-import           Data.Binary          (Binary)
-import           Data.Binary.Orphans  ()
-import           Data.Data            (Data)
-import           Data.Default         (Default (def))
-import           Data.DeriveTH        (derive, makeNFData)
-import           Data.Hashable        (Hashable)
-import           Data.Ix              (Ix)
-import           Data.List.NonEmpty   (NonEmpty)
-import           Data.MessagePack     (MessagePack (..))
-import           Data.SafeCopy        (SafeCopy (..), base, contain, deriveSafeCopySimple,
-                                       safeGet, safePut)
-import           Data.Tagged          (untag)
-import           Data.Text.Buildable  (Buildable)
-import qualified Data.Text.Buildable  as Buildable
-import           Formatting           (Format, bprint, build, int, ords, sformat, stext,
-                                       (%))
-import           Serokell.AcidState   ()
-import qualified Serokell.Util.Base16 as B16
-import           Serokell.Util.Text   (listJson)
-import           Serokell.Util.Verify (VerificationRes (..), verifyGeneric)
-import           Universum
-
-import           Pos.Constants        (epochSlots)
-import           Pos.Crypto           (EncShare, Hash, PublicKey, Secret, SecretKey,
-                                       SecretProof, SecretSharingExtra, Share, Signature,
-                                       Signed, VssPublicKey, hash, hashHexF, sign,
-                                       toPublic, unsafeHash, verify)
-import           Pos.Merkle           (MerkleRoot, MerkleTree, mkMerkleTree, mtRoot,
-                                       mtSize)
-import           Pos.Ssc.Class.Types  (SscTypes (..))
-import           Pos.Util             (Color (Magenta), colorize)
->>>>>>> 087f8a0a
+import           Pos.Ssc.Class.Types    (SscTypes (..))
+import           Pos.Util               (Color (Magenta), colorize)
 
 ----------------------------------------------------------------------------
 -- Coin
@@ -666,7 +629,7 @@
 
 type GenesisBlock ssc = GenericBlock (GenesisBlockchain ssc)
 
-instance Buildable GenesisBlock where
+instance SscTypes ssc => Buildable (GenesisBlock ssc) where
     build GenericBlock {..} =
         bprint
             (stext%":\n"%
@@ -682,7 +645,7 @@
         formatLeaders = formatIfNotNull
             ("  leaders: "%listJson%"\n") _gbLeaders
 
-instance Buildable GenesisBlockHeader where
+instance SscTypes ssc => Buildable (GenesisBlockHeader ssc) where
     build gbh@GenericBlockHeader {..} =
         bprint
             ("GenesisBlockHeader:\n"%
@@ -696,7 +659,7 @@
             _gcdEpoch
             _gcdDifficulty
       where
-        headerHash :: HeaderHash
+        headerHash :: HeaderHash ssc
         headerHash = hash $ Left gbh
         GenesisConsensusData {..} = _gbhConsensus
 
@@ -707,14 +670,10 @@
 type BlockHeader ssc = Either (GenesisBlockHeader ssc) (MainBlockHeader ssc)
 type HeaderHash ssc = Hash (BlockHeader ssc)
 
-<<<<<<< HEAD
-headerHashF :: Format r (HeaderHash -> r)
+headerHashF :: Format r (HeaderHash ssc -> r)
 headerHashF = build
 
-type Block = Either GenesisBlock MainBlock
-=======
 type Block ssc = Either (GenesisBlock ssc) (MainBlock ssc)
->>>>>>> 087f8a0a
 
 ----------------------------------------------------------------------------
 -- Lenses. TODO: move to Block.hs and other modules or leave them here?
