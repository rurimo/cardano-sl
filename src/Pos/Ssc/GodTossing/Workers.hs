--- conflicted
+++ resolved
@@ -11,26 +11,15 @@
 import           Control.Concurrent.STM           (readTVar)
 import           Control.Lens                     (use, view, (%=), _2, _3)
 import           Control.Monad.Trans.Maybe        (runMaybeT)
-<<<<<<< HEAD
-import           Data.HashMap.Strict              (insert, lookup, member)
-import           Data.List.NonEmpty               (nonEmpty)
+import qualified Data.HashMap.Strict              as HM
+import qualified Data.HashSet                     as HS
+import qualified Data.List.NonEmpty               as NE
 import           Data.Tagged                      (Tagged (..))
 import           Data.Time.Units                  (Microsecond, Millisecond, convertUnit)
-import           Formatting                       (build, ords, sformat, shown, (%))
-import           Mockable                         (currentTime, delay)
-import           Node                             (SendActions)
-=======
-import           Control.TimeWarp.Timed           (Microsecond, Millisecond, currentTime,
-                                                   for, wait)
-import qualified Data.HashMap.Strict              as HM
-import qualified Data.HashSet                     as HS
-import           Data.List.NonEmpty               (NonEmpty)
-import qualified Data.List.NonEmpty               as NE
-import           Data.Tagged                      (Tagged (..))
-import           Data.Time.Units                  (convertUnit)
 import           Formatting                       (bprint, build, ords, sformat, shown,
                                                    (%))
->>>>>>> 3baa924d
+import           Node                             (SendActions)
+import           Mockable                         (currentTime, delay)
 import           Serokell.Util.Exceptions         ()
 import           Serokell.Util.Text               (listJson)
 import           System.Wlog                      (logDebug, logError, logWarning)
@@ -113,20 +102,11 @@
                      \we will announce it now."
         ourVssCertificate <- getOurVssCertificate
         let msg = DataMsg (MCVssCertificate ourVssCertificate) ourId
-<<<<<<< HEAD
-        -- [CSL-245]: do not catch all, catch something more concrete.
-        -- [CSL-514] TODO Log long acting sends
-        (sendToNeighbors sendActions msg >> logDebug "Announcing our VssCertificate.")
-            `catchAll` \e ->
-            logError $ sformat ("Error announcing our VssCertificate: " % shown) e
-        pure ()
-  where
-=======
     -- [CSL-245]: do not catch all, catch something more concrete.
-        (sendToNeighborsSafe msg >> logDebug "Announced our VssCertificate.") `catchAll` \e ->
+    -- [CSL-514] TODO Log long acting sends
+        (sendToNeighbors sendActions msg >> logDebug "Announced our VssCertificate.") `catchAll` \e ->
             logError $
             sformat ("Error announcing our VssCertificate: " % shown) e
->>>>>>> 3baa924d
     getOurVssCertificate :: m VssCertificate
     getOurVssCertificate = do
         slotId <- getCurrentSlot
@@ -168,20 +148,9 @@
 -- #checkNSendOurCert
 onNewSlotSsc
     :: (WorkMode SscGodTossing m)
-<<<<<<< HEAD
-    => SendActions BiP m -> m ()
-onNewSlotSsc sendActions = onNewSlot' True $ \slotId-> do
-    localOnNewSlot slotId
-    checkNSendOurCert sendActions
-    participationEnabled <- getNodeContext >>=
-        atomically . readTVar . gtcParticipateSsc . ncSscContext
-    when participationEnabled $ do
-        onNewSlotCommitment sendActions slotId
-        onNewSlotOpening sendActions slotId
-        onNewSlotShares sendActions slotId
-=======
+    -> SendActions BiP m
     => m ()
-onNewSlotSsc = onNewSlot True $ \slotId -> do
+onNewSlotSsc sendActions = onNewSlot True $ \slotId -> do
     richmen <- HS.fromList . NE.toList <$>
         lrcActionOnEpochReason (siEpoch slotId)
             "couldn't get SSC richmen"
@@ -196,40 +165,13 @@
         onNewSlotCommitment slotId
         onNewSlotOpening slotId
         onNewSlotShares slotId
->>>>>>> 3baa924d
 
 -- Commitments-related part of new slot processing
 onNewSlotCommitment
     :: (WorkMode SscGodTossing m)
-<<<<<<< HEAD
-    => SendActions BiP m -> SlotId -> m ()
-onNewSlotCommitment sendActions slotId@SlotId {..} = do
-    ourId <- addressHash . ncPublicKey <$> getNodeContext
-    ourSk <- ncSecretKey <$> getNodeContext
-    tip <- getTip
-    shouldSendCommitment <- do
-        commitmentInBlockchain <- hasCommitment ourId <$> gtGetGlobalState
-        return $ isCommitmentIdx siSlot && not commitmentInBlockchain
-    when shouldSendCommitment $ do
-        shouldCreateCommitment <- do
-            secret <- getSecret
-            secretForTip <- getSecretForTip
-            return $ and [isCommitmentIdx siSlot, (isNothing secret || tip /= secretForTip)]
-        when shouldCreateCommitment $ do
-            logDebug $ sformat ("Generating secret for "%ords%" epoch") siEpoch
-            generated <- generateAndSetNewSecret ourSk slotId
-            case generated of
-                Nothing -> logWarning "I failed to generate secret for Mpc"
-                Just _ -> logDebug $
-                    sformat ("Generated secret for "%ords%" epoch") siEpoch
-
-        mbComm <- fmap (view _2) <$> getSecret
-        whenJust mbComm $ \comm -> do
-            _ <- sscProcessMessageRichmen (MCCommitment comm) ourId
-            sendOurData sendActions CommitmentMsg siEpoch 0 ourId
-=======
+    -> SendActions BiP m
     => SlotId -> m ()
-onNewSlotCommitment slotId@SlotId {..}
+onNewSlotCommitment sendActions slotId@SlotId {..}
     | not (isCommitmentIdx siSlot) = pass
     | otherwise = do
         ourId <- addressHash . ncPublicKey <$> getNodeContext
@@ -261,7 +203,6 @@
             whenJust mbComm $ \comm -> do
                 sscProcessOurMessage siEpoch (MCCommitment comm) ourId
                 sendOurData CommitmentMsg siEpoch 0 ourId
->>>>>>> 3baa924d
 
 -- Openings-related part of new slot processing
 onNewSlotOpening
@@ -279,13 +220,8 @@
     when shouldSendOpening $ do
         mbOpen <- fmap (view _3) <$> getSecret
         whenJust mbOpen $ \open -> do
-<<<<<<< HEAD
-            _ <- sscProcessMessageRichmen (MCOpening open) ourId
+            sscProcessOurMessage siEpoch (MCOpening open) ourId
             sendOurData sendActions OpeningMsg siEpoch 2 ourId
-=======
-            sscProcessOurMessage siEpoch (MCOpening open) ourId
-            sendOurData OpeningMsg siEpoch 2 ourId
->>>>>>> 3baa924d
 
 -- Shares-related part of new slot processing
 onNewSlotShares
@@ -301,15 +237,9 @@
         ourVss <- gtcVssKeyPair . ncSscContext <$> getNodeContext
         shares <- getOurShares ourVss
         let lShares = fmap asBinary shares
-<<<<<<< HEAD
-        unless (null shares) $ do
-            _ <- sscProcessMessageRichmen (MCShares lShares) ourId
-            sendOurData sendActions SharesMsg siEpoch 4 ourId
-=======
         unless (HM.null shares) $ do
             sscProcessOurMessage siEpoch (MCShares lShares) ourId
-            sendOurData SharesMsg siEpoch 4 ourId
->>>>>>> 3baa924d
+            sendOurData sendActions SharesMsg siEpoch 4 ourId
 
 sscProcessOurMessage
     :: WorkMode SscGodTossing m
@@ -347,12 +277,8 @@
 -- node doesn't have recent enough blocks and needs to be
 -- synchronized).
 generateAndSetNewSecret
-<<<<<<< HEAD
-    :: WorkMode SscGodTossing m
-=======
     :: forall m.
        (WorkMode SscGodTossing m, Bi Commitment)
->>>>>>> 3baa924d
     => SecretKey
     -> SlotId -- ^ Current slot
     -> m (Maybe (SignedCommitment, Opening))
