--- conflicted
+++ resolved
@@ -20,27 +20,16 @@
 import           Pos.Security            (SecurityWorkersClass)
 
 type WorkModeSsc ssc =
-    ( SscStorageMode ssc
-    , SscStorageClassM ssc
-    , SscLocalDataClass ssc
+    ( SscLocalDataClass ssc
     , SscHelpersClass ssc
     )
 
 type SscConstraint ssc =
-<<<<<<< HEAD
-               (Ssc ssc,
-                SscListenersClass ssc,
-                SscLocalDataClass ssc,
-                SscHelpersClass ssc,
-                SscStorageClass ssc,
-                SscWorkersClass ssc,
-                SecurityWorkersClass ssc)
-=======
     ( Ssc ssc
-    , Default (SscStorage ssc)
     , SscListenersClass ssc
+    , SscLocalDataClass ssc
+    , SscHelpersClass ssc
+    , SscStorageClass ssc
     , SscWorkersClass ssc
     , SecurityWorkersClass ssc
-    , WorkModeSsc ssc
-    )
->>>>>>> ea006f08
+    )