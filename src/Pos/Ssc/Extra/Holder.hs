{-# LANGUAGE ScopedTypeVariables  #-}
{-# LANGUAGE TypeFamilies         #-}
{-# LANGUAGE UndecidableInstances #-}

-- | Monad transformer which stores SSC data.

module Pos.Ssc.Extra.Holder
       ( SscHolder (..)
       , mkSscHolderState
       , mkStateAndRunSscHolder
       , runSscHolder
       , ignoreSscHolder
       ) where

import qualified Control.Concurrent.STM    as STM
import           Control.Lens              (iso)
import           Control.Monad.Base        (MonadBase (..))
import           Control.Monad.Catch       (MonadCatch, MonadMask, MonadThrow)
import           Control.Monad.Fix         (MonadFix)
import           Control.Monad.Reader      (ReaderT (ReaderT))
import           Control.Monad.Trans.Class (MonadTrans)
import           Mockable                  (ChannelT, Counter, Distribution, Gauge, Gauge,
                                            MFunctor', Mockable (liftMockable), Promise,
                                            SharedAtomicT, SharedExclusiveT,
                                            SharedExclusiveT, ThreadId,
                                            liftMockableWrappedM)
import           Serokell.Util.Lens        (WrappedM (..))
import           System.Wlog               (CanLog, HasLoggerName, WithLogger)
import           Universum

import           Pos.Communication.Relay   (MonadRelayMem)
import           Pos.Context               (WithNodeContext)
<<<<<<< HEAD
import           Pos.DB                    (MonadDB (..))
import           Pos.DHT.MemState          (MonadDhtMem)
import           Pos.Reporting             (MonadReportingMem)
import           Pos.Shutdown              (MonadShutdownMem)
import           Pos.Slotting.Class        (MonadSlots)
import           Pos.Slotting.MemState     (MonadSlotsData)
=======
import           Pos.DB                    (MonadDB)
import           Pos.DB.Limits             (MonadDBLimits)
import           Pos.Slotting.Class        (MonadSlots, MonadSlotsData)
>>>>>>> 627c41f5
import           Pos.Ssc.Class.LocalData   (SscLocalDataClass (sscNewLocalData))
import           Pos.Ssc.Class.Storage     (SscGStateClass (sscLoadGlobalState))
import           Pos.Ssc.Extra.Class       (MonadSscMem (..))
import           Pos.Ssc.Extra.Types       (SscState (..))
import           Pos.Util.JsonLog          (MonadJL (..))

newtype SscHolder ssc m a = SscHolder
    { getSscHolder :: ReaderT (SscState ssc) m a
    } deriving ( Functor
               , Applicative
               , Monad
               , MonadTrans
               , MonadThrow
               , MonadSlotsData
               , MonadSlots
               , MonadCatch
               , MonadIO
               , MonadFail
               , HasLoggerName
               , WithNodeContext ssc
               , MonadJL
               , CanLog
               , MonadMask
               , MonadFix
<<<<<<< HEAD
               , MonadDhtMem
               , MonadReportingMem
               , MonadRelayMem
               , MonadShutdownMem
=======
               , MonadDB
               , MonadDBLimits
>>>>>>> 627c41f5
               )

type instance ThreadId (SscHolder ssc m) = ThreadId m

instance MonadBase IO m => MonadBase IO (SscHolder ssc m) where
    liftBase = lift . liftBase

type instance ThreadId (SscHolder ssc m) = ThreadId m
type instance Promise (SscHolder ssc m) = Promise m
type instance SharedAtomicT (SscHolder ssc m) = SharedAtomicT m
type instance Counter (SscHolder ssc m) = Counter m
type instance Distribution (SscHolder ssc m) = Distribution m
type instance SharedExclusiveT (SscHolder ssc m) = SharedExclusiveT m
type instance Gauge (SscHolder ssc m) = Gauge m
type instance ChannelT (SscHolder ssc m) = ChannelT m

instance ( Mockable d m
         , MFunctor' d (ReaderT (SscState ssc) m) m
         , MFunctor' d (SscHolder ssc m) (ReaderT (SscState ssc) m)
         ) => Mockable d (SscHolder ssc m) where
    liftMockable = liftMockableWrappedM

instance Monad m => WrappedM (SscHolder ssc m) where
    type UnwrappedM (SscHolder ssc m) = ReaderT (SscState ssc) m
    _WrappedM = iso getSscHolder SscHolder

instance Monad m => MonadSscMem ssc (SscHolder ssc m) where
    askSscMem = SscHolder ask

-- | Run 'SscHolder' reading GState from DB (restoring from blocks)
-- and using default (uninitialized) local state.
runSscHolder
    :: forall ssc m a.
       ( --WithLogger m
       --, WithNodeContext ssc m
       --, SscGStateClass ssc
       --, SscLocalDataClass ssc
       --, MonadDB ssc m
       --, MonadSlots m
       )
    => SscState ssc
    -> SscHolder ssc m a
    -> m a
runSscHolder st holder = runReaderT (getSscHolder holder) st

mkStateAndRunSscHolder
    :: forall ssc m a.
       ( WithLogger m
       , WithNodeContext ssc m
       , SscGStateClass ssc
       , SscLocalDataClass ssc
       , MonadDB m
       , MonadSlots m
       )
    => SscHolder ssc m a
    -> m a
mkStateAndRunSscHolder holder = do
    st <- mkSscHolderState
    runSscHolder st holder

mkSscHolderState
    :: forall ssc m .
       ( WithLogger m
       , WithNodeContext ssc m
       , SscGStateClass ssc
       , SscLocalDataClass ssc
       , MonadDB m
       , MonadSlots m
       )
    => m (SscState ssc)
mkSscHolderState = do
    gState <- sscLoadGlobalState @ssc
    ld <- sscNewLocalData @ssc
    liftIO $ SscState <$> STM.newTVarIO gState <*> STM.newTVarIO ld

ignoreSscHolder :: SscHolder ssc m a -> m a
ignoreSscHolder holder =
    runReaderT (getSscHolder holder) (panic "SSC var: don't force me")<|MERGE_RESOLUTION|>--- conflicted
+++ resolved
@@ -30,18 +30,13 @@
 
 import           Pos.Communication.Relay   (MonadRelayMem)
 import           Pos.Context               (WithNodeContext)
-<<<<<<< HEAD
-import           Pos.DB                    (MonadDB (..))
 import           Pos.DHT.MemState          (MonadDhtMem)
 import           Pos.Reporting             (MonadReportingMem)
 import           Pos.Shutdown              (MonadShutdownMem)
 import           Pos.Slotting.Class        (MonadSlots)
 import           Pos.Slotting.MemState     (MonadSlotsData)
-=======
 import           Pos.DB                    (MonadDB)
 import           Pos.DB.Limits             (MonadDBLimits)
-import           Pos.Slotting.Class        (MonadSlots, MonadSlotsData)
->>>>>>> 627c41f5
 import           Pos.Ssc.Class.LocalData   (SscLocalDataClass (sscNewLocalData))
 import           Pos.Ssc.Class.Storage     (SscGStateClass (sscLoadGlobalState))
 import           Pos.Ssc.Extra.Class       (MonadSscMem (..))
@@ -66,15 +61,12 @@
                , CanLog
                , MonadMask
                , MonadFix
-<<<<<<< HEAD
                , MonadDhtMem
                , MonadReportingMem
                , MonadRelayMem
                , MonadShutdownMem
-=======
                , MonadDB
                , MonadDBLimits
->>>>>>> 627c41f5
                )
 
 type instance ThreadId (SscHolder ssc m) = ThreadId m
