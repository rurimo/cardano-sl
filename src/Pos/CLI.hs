--- conflicted
+++ resolved
@@ -36,11 +36,7 @@
 dhtNodeParser = DHTNode <$> addrParser <*> (P.char '/' *> dhtKeyParser)
 
 sscAlgoParser :: P.Parser SscAlgo
-<<<<<<< HEAD
 sscAlgoParser = GodTossingAlgo <$ (P.string "GodTossing") <|>
-                NistBeaconAlgo   <$ (P.string "NistBeacon")
-=======
-sscAlgoParser = DynamicStateAlgo <$ (P.string "DynamicState") <|>
                 NistBeaconAlgo   <$ (P.string "NistBeacon")
 
 -- | Default logger config. Will be used if `--log-config` argument is not passed.
@@ -67,5 +63,4 @@
 
 -- | Reads logger config from given path. By default return 'defaultLoggerConfig'.
 readLoggerConfig :: MonadIO m => Maybe FilePath -> m LoggerConfig
-readLoggerConfig = maybe (return defaultLoggerConfig) parseLoggerConfig
->>>>>>> 80ae70a3
+readLoggerConfig = maybe (return defaultLoggerConfig) parseLoggerConfig