--- conflicted
+++ resolved
@@ -15,20 +15,6 @@
 
 -- | Compile time configuration. See example in /constants.yaml/ file.
 data CompileConfig = CompileConfig
-<<<<<<< HEAD
-    { ccK                             :: !Int       -- ^ Security parameter from paper
-    , ccSlotDurationSec               :: !Int       -- ^ Length of slot in seconds
-    , ccNetworkDiameter               :: !Int       -- ^ Estimated time for broadcasting messages
-    , ccNeighboursSendThreshold       :: !Int       -- ^ Broadcasting threshold
-    , ccGenesisN                      :: !Int       -- ^ Number of pre-generated keys
-    , ccMaxLocalTxs                   :: !Word      -- ^ Max number of transactions in Storage
-    , ccDefaultPeers                  :: ![[Char]]  -- ^ List of default peers
-    , ccSysTimeBroadcastSlots         :: !Int       -- ^ Number of slots to broadcast system time
-    , ccMpcSendInterval               :: !Word      -- ^ Length of interval for sending MPC message
-    , ccMdNoBlocksSlotThreshold       :: !Int       -- ^ Threshold of slots for malicious activity detection
-    , ccMdNoCommitmentsEpochThreshold :: !Int       -- ^ Threshold of epochs for malicious activity detection
-    , ccVssMaxTTL                     :: !Word64    -- ^ VSS certificates max timeout to live (number of epochs)
-=======
     { ccK                             :: !Int
       -- ^ Security parameter from paper
     , ccSlotDurationSec               :: !Int
@@ -51,11 +37,12 @@
       -- ^ Threshold of slots for malicious activity detection
     , ccMdNoCommitmentsEpochThreshold :: !Int
       -- ^ Threshold of epochs for malicious activity detection
+    , ccVssMaxTTL                     :: !Word64
+      -- ^ VSS certificates max timeout to live (number of epochs)
     , ccProtocolMagic                 :: !Int
       -- ^ Magic constant for separating real/testnet
     , ccEnchancedMessageBroadcast     :: !Word
       -- ^ True if we should enable enchanced bessage broadcast
     , ccUpdateServers                 :: ![String]
       -- ^ Servers for downloading application updates
->>>>>>> 3d09bee2
     } deriving (Show, Lift)