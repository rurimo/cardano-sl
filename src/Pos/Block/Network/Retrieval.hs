--- conflicted
+++ resolved
@@ -80,26 +80,6 @@
 retrievalWorkerImpl sendActions = handleAll handleTop $ do
     logDebug "Starting retrievalWorker loop"
     NodeContext{..} <- getNodeContext
-<<<<<<< HEAD
-    let loop queue recHeaderVar = runIfNotShutdown $ reportingFatal version $ do
-            logDebug "Waiting on the queue"
-            ph <- atomically $ readTBQueue queue
-            handleAll (handleLE recHeaderVar ph) $ reportingFatal version $
-                handle sendActions ph
-            let needQueryMore = atomically $ do
-                    isEmpty <- isEmptyTBQueue queue
-                    recHeader <- tryReadTMVar recHeaderVar
-                    pure $ guard isEmpty *> recHeader
-            let tryFillQueue (0 :: Int) _ =
-                    void $ atomically $ tryTakeTMVar recHeaderVar
-                tryFillQueue tries action =
-                    whenM (atomically $ isEmptyTBQueue queue) $
-                    action >> tryFillQueue (tries - 1) action
-            tryFillQueue 5 $ whenJustM needQueryMore $ \(peerId, rHeader) -> do
-                logDebug "Queue is empty, we're in recovery mode -> querying more"
-                whenJustM (mkHeadersRequest (Just $ headerHash rHeader)) $ \mghNext ->
-                    handleAll (handleLE recHeaderVar ph) $ reportingFatal version $
-=======
     mainLoop ncBlockRetrievalQueue ncRecoveryHeader
   where
     mainLoop queue recHeaderVar = ifNotShutdown $ reportingFatal $ do
@@ -126,7 +106,6 @@
                     handleAll (handleHeadersRecovery recHeaderVar peerId) $
                     reportingFatal $
                     reifyMsgLimit (Proxy @(MsgHeaders ssc)) $ \limPx ->
->>>>>>> 627c41f5
                     withConnectionTo sendActions peerId $ \_peerData ->
                         requestHeaders mghNext (Just rHeader) peerId limPx
         either onLeft onRight loopCont
