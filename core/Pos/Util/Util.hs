--- conflicted
+++ resolved
@@ -70,8 +70,8 @@
 import           Control.Monad.Trans.Class      (MonadTrans)
 import           Control.Monad.Trans.Identity   (IdentityT (..))
 import           Control.Monad.Trans.Lift.Local (LiftLocal (..))
-import           Control.Monad.Trans.Resource   (MonadResource (..), ResourceT, transResourceT,
-                                                 )
+import           Control.Monad.Trans.Resource   (MonadResource (..), ResourceT,
+                                                 transResourceT)
 import           Data.Aeson                     (FromJSON (..), ToJSON (..))
 import           Data.HashSet                   (fromMap)
 import           Data.Tagged                    (Tagged (Tagged))
@@ -189,24 +189,11 @@
   where
     liftResourceT = lift . liftResourceT
 
-<<<<<<< HEAD
--- TODO Move this to serokell-util
-instance (MonadBaseControl IO m) => WrappedM (ResourceT m) where
-    type UnwrappedM (ResourceT m) = m
-    packM = runResourceT
-    unpackM = lift
-
-=======
->>>>>>> 69e89614
 -- TODO Move it to log-warper
 instance CanLog m => CanLog (ResourceT m)
 instance (Monad m, HasLoggerName m) => HasLoggerName (ResourceT m) where
     getLoggerName = lift getLoggerName
-<<<<<<< HEAD
-    modifyLoggerName = liftLocal getLoggerName modifyLoggerName
-=======
     modifyLoggerName = transResourceT . modifyLoggerName
->>>>>>> 69e89614
 
 -- TODO Move it to ether :peka:
 instance Ether.MonadReader tag r m => Ether.MonadReader tag r (ResourceT m) where
