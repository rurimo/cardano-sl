{-# LANGUAGE ScopedTypeVariables #-}
{-# LANGUAGE TypeFamilies        #-}
{-# LANGUAGE TypeOperators       #-}

module Pos.Wallet.Web.Mode
       ( WalletWebMode
       , WalletWebModeContextTag
       , WalletWebModeContext(..)
       , MonadWalletWebMode
       , MonadWalletWebSockets
       , MonadFullWalletWebMode

       , walletWebModeToRealMode

       , getBalanceDefault
       , getOwnUtxosDefault
       , getNewAddressWebWallet
       ) where

import           Universum

import           Control.Lens (makeLensesWith)
import qualified Control.Monad.Reader as Mtl
import           Control.Monad.Trans.Control (MonadBaseControl)
import           Crypto.Random (MonadRandom)
import qualified Data.HashMap.Strict as HM
import qualified Data.HashSet as HS
import           Data.List (partition)
import qualified Data.Map.Strict as M
<<<<<<< HEAD
import           Ether.Internal (HasLens (..))
import           Mockable (LowLevelAsync, Mockable, Production)
=======
import           Mockable (Production)
>>>>>>> 40ad807a
import           System.Wlog (HasLoggerName (..))

import           Pos.Block.Slog (HasSlogContext (..), HasSlogGState (..))
import           Pos.Client.KeyStorage (MonadKeys (..), MonadKeysRead (..), getSecretDefault,
                                        modifySecretDefault)
import           Pos.Client.Txp.Addresses (MonadAddresses (..))
import           Pos.Client.Txp.Balances (MonadBalances (..))
import           Pos.Client.Txp.History (MonadTxHistory (..), getBlockHistoryDefault,
                                         getLocalHistoryDefault, saveTxDefault)
import           Pos.Communication.Limits (HasAdoptedBlockVersionData (..))
import           Pos.Context (HasNodeContext (..))
import           Pos.Core (Address, Coin, HasConfiguration, HasPrimaryKey (..), isRedeemAddress,
                           largestHDAddressBoot, mkCoin)
import           Pos.Crypto (PassPhrase)
import           Pos.DB (MonadGState (..))
import           Pos.DB.Block (dbGetSerBlockRealDefault, dbGetSerUndoRealDefault,
                               dbPutSerBlundRealDefault)
import           Pos.DB.Class (MonadDB (..), MonadDBRead (..))
import           Pos.DB.DB (gsAdoptedBVDataDefault)
import           Pos.DB.Rocks (dbDeleteDefault, dbGetDefault, dbIterSourceDefault, dbPutDefault,
                               dbWriteBatchDefault)
import           Pos.Infra.Configuration (HasInfraConfiguration)
import           Pos.KnownPeers (MonadFormatPeers (..))
import           Pos.Launcher (HasConfigurations)
import           Pos.Network.Types (HasNodeType (..))
import           Pos.Recovery ()
import           Pos.Recovery.Info (MonadRecoveryInfo)
import           Pos.Reporting (HasReportingContext (..), MonadReporting)
import           Pos.Shutdown (HasShutdownContext (..))
import           Pos.Slotting.Class (MonadSlots (..))
import           Pos.Slotting.Impl.Sum (currentTimeSlottingSum, getCurrentSlotBlockingSum,
                                        getCurrentSlotInaccurateSum, getCurrentSlotSum)
import           Pos.Slotting.MemState (HasSlottingVar (..), MonadSlotsData)
import           Pos.Ssc (HasSscConfiguration)
import           Pos.Ssc.Types (HasSscContext (..))
import           Pos.StateLock (StateLock)
import           Pos.Txp (MempoolExt, MonadTxpLocal (..), MonadTxpMem, Utxo, addrBelongsToSet,
                          applyUtxoModToAddrCoinMap, getUtxoModifier)
import qualified Pos.Txp.DB as DB
import           Pos.Util (postfixLFields)
import           Pos.Util.CompileInfo (HasCompileInfo)
import           Pos.Util.JsonLog (HasJsonLogConfig (..), jsonLogDefault)
import           Pos.Util.LoggerName (HasLoggerName' (..), askLoggerNameDefault,
                                      modifyLoggerNameDefault)
import qualified Pos.Util.Modifier as MM
import           Pos.Util.TimeWarp (CanJsonLog (..))
import           Pos.Util.UserSecret (HasUserSecret (..))
import           Pos.Util.Util (HasLens (..))
import           Pos.Wallet.Web.Util (decodeCTypeOrFail)
import           Pos.WorkMode (MinWorkMode, RealMode, RealModeContext (..))

import           Pos.Wallet.Redirect (MonadBlockchainInfo (..), MonadUpdates (..),
                                      applyLastUpdateWebWallet, blockchainSlotDurationWebWallet,
                                      connectedPeersWebWallet, localChainDifficultyWebWallet,
                                      networkChainDifficultyWebWallet, txpNormalizeWebWallet,
                                      txpProcessTxWebWallet, waitForUpdateWebWallet)
import           Pos.Wallet.WalletMode (WalletMempoolExt)
import           Pos.Wallet.Web.Account (AccountMode, GenSeed (RandomSeed))
import           Pos.Wallet.Web.ClientTypes (AccountId, cwamId)
import           Pos.Wallet.Web.Methods.Logic (MonadWalletLogic, newAddress_)
import           Pos.Wallet.Web.Methods.Misc (AddrCIdHashes, MonadConvertToAddr)
import           Pos.Wallet.Web.Sockets.Connection (MonadWalletWebSockets)
import           Pos.Wallet.Web.Sockets.ConnSet (ConnectionsVar)
import           Pos.Wallet.Web.State (MonadWalletDB, MonadWalletDBRead, WalletState,
                                       getWalletBalancesAndUtxo, getWalletUtxo)
import           Pos.Wallet.Web.Tracking (MonadBListener (..), onApplyBlocksWebWallet,
                                          onRollbackBlocksWebWallet)

data WalletWebModeContext = WalletWebModeContext
    { wwmcWalletState     :: !WalletState
    , wwmcConnectionsVar  :: !ConnectionsVar
    , wwmcHashes          :: !AddrCIdHashes
    , wwmcRealModeContext :: !(RealModeContext WalletMempoolExt)
    }

-- It's here because of TH for lens
type WalletWebMode = Mtl.ReaderT WalletWebModeContext Production

walletWebModeToRealMode
    :: WalletState
    -> ConnectionsVar
    -> AddrCIdHashes
    -> WalletWebMode t
    -> RealMode WalletMempoolExt t
walletWebModeToRealMode ws cv cidHashes act = do
    rmc <- ask
    lift $ runReaderT act (WalletWebModeContext ws cv cidHashes rmc)

makeLensesWith postfixLFields ''WalletWebModeContext

instance HasLens AddrCIdHashes WalletWebModeContext AddrCIdHashes where
    lensOf = wwmcHashes_L

instance HasSscContext WalletWebModeContext where
    sscContext = wwmcRealModeContext_L . sscContext

instance HasPrimaryKey WalletWebModeContext where
    primaryKey = wwmcRealModeContext_L . primaryKey

instance HasReportingContext WalletWebModeContext  where
    reportingContext = wwmcRealModeContext_L . reportingContext

instance HasUserSecret WalletWebModeContext where
    userSecret = wwmcRealModeContext_L . userSecret

instance HasShutdownContext WalletWebModeContext where
    shutdownContext = wwmcRealModeContext_L . shutdownContext

instance HasNodeContext WalletWebModeContext where
    nodeContext = wwmcRealModeContext_L . nodeContext

instance HasSlottingVar WalletWebModeContext where
    slottingTimestamp = wwmcRealModeContext_L . slottingTimestamp
    slottingVar = wwmcRealModeContext_L . slottingVar

instance HasLens WalletState WalletWebModeContext WalletState where
    lensOf = wwmcWalletState_L

instance HasLens ConnectionsVar WalletWebModeContext ConnectionsVar where
    lensOf = wwmcConnectionsVar_L

instance HasConfiguration => MonadWalletDB WalletWebModeContext WalletWebMode

instance {-# OVERLAPPABLE #-}
    HasLens tag (RealModeContext WalletMempoolExt) r =>
    HasLens tag WalletWebModeContext r
  where
    lensOf = wwmcRealModeContext_L . lensOf @tag

instance HasLoggerName' WalletWebModeContext where
    loggerName = wwmcRealModeContext_L . loggerName

instance HasSlogContext WalletWebModeContext where
    slogContext = wwmcRealModeContext_L . slogContext

instance HasSlogGState WalletWebModeContext where
    slogGState = wwmcRealModeContext_L . slogGState

instance HasJsonLogConfig WalletWebModeContext where
    jsonLogConfig = wwmcRealModeContext_L . jsonLogConfig

instance HasNodeType WalletWebModeContext where
    getNodeType = getNodeType . wwmcRealModeContext

data WalletWebModeContextTag

instance HasLens WalletWebModeContextTag WalletWebModeContext WalletWebModeContext where
    lensOf = identity

----------------------------------------------------------------------------
-- Wallet modes
----------------------------------------------------------------------------

type MonadWalletWebMode ctx m =
    ( MinWorkMode m
    , MonadBaseControl IO m
    , MonadMask m
    , MonadSlots ctx m
    , MonadGState m
    , MonadDBRead m
    , MonadTxpMem WalletMempoolExt ctx m
    , MonadRecoveryInfo m
    , MonadBListener m
    , MonadReader ctx m
    , MonadFormatPeers m
    , MonadConvertToAddr ctx m
    , HasLens StateLock ctx StateLock
    , HasNodeType ctx
    , HasReportingContext ctx
    , HasShutdownContext ctx
    , AccountMode ctx m
    , MonadBlockchainInfo m
    , MonadBalances m
    , MonadUpdates m
    , MonadTxHistory m
    , MonadWalletDB ctx m
    , MonadKeys m
    , MonadAddresses m
    , MonadRandom m
    , AddrData m ~ (AccountId, PassPhrase)
    )

type MonadFullWalletWebMode ctx m =
    ( MonadWalletWebMode ctx m
    , MonadWalletWebSockets ctx m
    , MonadReporting ctx m
    , Mockable LowLevelAsync m
    )

----------------------------------------------------------------------------
-- Instances for WalletWebMode
----------------------------------------------------------------------------

instance (HasConfiguration, HasInfraConfiguration, MonadSlotsData ctx WalletWebMode)
      => MonadSlots ctx WalletWebMode
  where
    getCurrentSlot = getCurrentSlotSum
    getCurrentSlotBlocking = getCurrentSlotBlockingSum
    getCurrentSlotInaccurate = getCurrentSlotInaccurateSum
    currentTimeSlotting = currentTimeSlottingSum

instance {-# OVERLAPPING #-} HasLoggerName WalletWebMode where
    askLoggerName = askLoggerNameDefault
    modifyLoggerName = modifyLoggerNameDefault

instance {-# OVERLAPPING #-} CanJsonLog WalletWebMode where
    jsonLog = jsonLogDefault

instance HasConfiguration => MonadDBRead WalletWebMode where
    dbGet = dbGetDefault
    dbIterSource = dbIterSourceDefault
    dbGetSerBlock = dbGetSerBlockRealDefault
    dbGetSerUndo = dbGetSerUndoRealDefault

instance HasConfiguration => MonadDB WalletWebMode where
    dbPut = dbPutDefault
    dbWriteBatch = dbWriteBatchDefault
    dbDelete = dbDeleteDefault
    dbPutSerBlund = dbPutSerBlundRealDefault

instance HasConfiguration => MonadGState WalletWebMode where
    gsAdoptedBVData = gsAdoptedBVDataDefault

instance HasConfiguration => HasAdoptedBlockVersionData WalletWebMode where
    adoptedBVData = gsAdoptedBVData

instance (HasConfiguration, HasInfraConfiguration, HasCompileInfo)
       => MonadBListener WalletWebMode where
    onApplyBlocks = onApplyBlocksWebWallet
    onRollbackBlocks = onRollbackBlocksWebWallet

instance MonadUpdates WalletWebMode where
    waitForUpdate = waitForUpdateWebWallet
    applyLastUpdate = applyLastUpdateWebWallet

instance (HasConfiguration, HasSscConfiguration, HasInfraConfiguration) =>
         MonadBlockchainInfo WalletWebMode where
    networkChainDifficulty = networkChainDifficultyWebWallet
    localChainDifficulty = localChainDifficultyWebWallet
    connectedPeers = connectedPeersWebWallet
    blockchainSlotDuration = blockchainSlotDurationWebWallet

type BalancesEnv ext ctx m =
    ( MonadDBRead m
    , MonadGState m
    , MonadWalletDBRead ctx m
    , MonadMask m
    , MonadTxpMem ext ctx m)

getOwnUtxosDefault :: BalancesEnv ext ctx m => [Address] -> m Utxo
getOwnUtxosDefault addrs = do
    let (redeemAddrs, commonAddrs) = partition isRedeemAddress addrs

    updates <- getUtxoModifier
    commonUtxo <- if null commonAddrs then pure mempty
                  else getWalletUtxo
    redeemUtxo <- if null redeemAddrs then pure mempty
                  else DB.getFilteredUtxo redeemAddrs

    let allUtxo = MM.modifyMap updates $ commonUtxo <> redeemUtxo
        addrsSet = HS.fromList addrs
    pure $ M.filter (`addrBelongsToSet` addrsSet) allUtxo

-- | `BalanceDB` isn't used here anymore, because
-- 1) It doesn't represent actual balances of addresses, but it represents _stakes_
-- 2) Local utxo is now cached, and deriving balances from it is not
--    so bad for performance now
getBalanceDefault :: BalancesEnv ext ctx m => Address -> m Coin
getBalanceDefault addr = do
    balancesAndUtxo <- getWalletBalancesAndUtxo
    fromMaybe (mkCoin 0) .
        HM.lookup addr .
        flip applyUtxoModToAddrCoinMap balancesAndUtxo <$> getUtxoModifier

instance HasConfiguration => MonadBalances WalletWebMode where
    getOwnUtxos = getOwnUtxosDefault
    getBalance = getBalanceDefault

instance (HasConfiguration, HasSscConfiguration, HasInfraConfiguration, HasCompileInfo)
        => MonadTxHistory WalletWebMode where
    getBlockHistory = getBlockHistoryDefault
    getLocalHistory = getLocalHistoryDefault
    saveTx = saveTxDefault

instance MonadFormatPeers WalletWebMode where
    -- Use the RealMode instance (ReaderT RealModeContext Production)
    formatKnownPeers formatter = Mtl.withReaderT wwmcRealModeContext (formatKnownPeers formatter)

type instance MempoolExt WalletWebMode = WalletMempoolExt

instance (HasConfiguration, HasInfraConfiguration, HasCompileInfo) =>
         MonadTxpLocal WalletWebMode where
    txpNormalize = txpNormalizeWebWallet
    txpProcessTx = txpProcessTxWebWallet

instance MonadKeysRead WalletWebMode where
    getSecret = getSecretDefault

instance MonadKeys WalletWebMode where
    modifySecret = modifySecretDefault

getNewAddressWebWallet
    :: MonadWalletLogic ctx m
    => (AccountId, PassPhrase) -> m Address
getNewAddressWebWallet (accId, passphrase) = do
    cAddrMeta <- newAddress_ RandomSeed passphrase accId
    decodeCTypeOrFail (cwamId cAddrMeta)

instance (HasConfigurations, HasCompileInfo)
      => MonadAddresses Pos.Wallet.Web.Mode.WalletWebMode where
    type AddrData Pos.Wallet.Web.Mode.WalletWebMode = (AccountId, PassPhrase)
    -- We rely on the fact that Daedalus always uses HD addresses with
    -- BootstrapEra distribution.
    getFakeChangeAddress = pure largestHDAddressBoot
    getNewAddress = getNewAddressWebWallet<|MERGE_RESOLUTION|>--- conflicted
+++ resolved
@@ -27,12 +27,7 @@
 import qualified Data.HashSet as HS
 import           Data.List (partition)
 import qualified Data.Map.Strict as M
-<<<<<<< HEAD
-import           Ether.Internal (HasLens (..))
 import           Mockable (LowLevelAsync, Mockable, Production)
-=======
-import           Mockable (Production)
->>>>>>> 40ad807a
 import           System.Wlog (HasLoggerName (..))
 
 import           Pos.Block.Slog (HasSlogContext (..), HasSlogGState (..))
