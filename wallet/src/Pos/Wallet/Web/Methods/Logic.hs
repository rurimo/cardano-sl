--- conflicted
+++ resolved
@@ -60,9 +60,9 @@
                                              CAccountMeta (..), CAddress (..), CId, CWallet (..),
                                              CWalletMeta (..), Wal, encToCId, mkCCoin)
 import           Pos.Wallet.Web.Error (WalletError (..))
-<<<<<<< HEAD
-import           Pos.Wallet.Web.State (AddressInfo (..), AddressLookupMode (..),
-                                       CustomAddressType (ChangeAddr, UsedAddr), WAddressMeta (..),
+import           Pos.Wallet.Web.State (AddressInfo (..),
+                                       AddressLookupMode (Deleted, Ever, Existing),
+                                       CustomAddressType (ChangeAddr, UsedAddr), WAddressMeta,
                                        WalletDbReader, WalletSnapshot, addWAddress, askWalletDB,
                                        askWalletSnapshot, createAccountWithAddress, createWallet,
                                        doesAccountExist, getAccountIds, getWalletAddresses,
@@ -71,19 +71,7 @@
                                        removeAccount, removeWallet, setAccountMeta, setWalletMeta,
                                        setWalletPassLU, setWalletReady, wamAccount, wamAddress,
                                        wamWalletId)
-=======
-import           Pos.Wallet.Web.Methods.Misc (MonadConvertToAddr, convertCIdTOAddr)
-import           Pos.Wallet.Web.State (AddressInfo (..), AddressLookupMode (Existing),
-                                       CustomAddressType (ChangeAddr, UsedAddr), WalletDbReader,
-                                       WalletSnapshot, addWAddress, askWalletDB, askWalletSnapshot,
-                                       createAccountWithAddress, createWallet, doesAccountExist,
-                                       getAccountIds, getWalletAddresses, getWalletBalancesAndUtxo,
-                                       getWalletMetaIncludeUnready, getWalletPassLU,
-                                       getWalletSnapshot, isCustomAddress, removeAccount,
-                                       removeWallet, setAccountMeta, setWalletMeta, setWalletPassLU,
-                                       setWalletReady)
 import           Pos.Wallet.Web.State.Storage (WalletInfo (..), getWalletInfos)
->>>>>>> 31bbbf5d
 import           Pos.Wallet.Web.Tracking (BlockLockMode, CAccModifier (..), CachedCAccModifier,
                                           IndexedMapModifier (..), sortedInsertions,
                                           txMempoolToModifier)
