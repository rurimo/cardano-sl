name:                cardano-sl-wallet-new
version:             0.1.0.0
synopsis:            The Wallet Backend for a Cardano node.
description:         Please see README.md
homepage:            https://github.com/input-output-hk/cardano-sl/#readme
author:              IOHK Engineering Team
maintainer:          operations@iohk.io
copyright:           2018 IOHK
license:             MIT
license-file:        LICENSE
category:            Web
build-type:          Simple
extra-source-files:  README.md
cabal-version:       >=1.10

library
  hs-source-dirs:      src
  exposed-modules:     Cardano.Wallet.TypeLits
                       Cardano.Wallet.Kernel
                       Cardano.Wallet.Kernel.Diffusion
                       Cardano.Wallet.Kernel.Mode
                       Cardano.Wallet.Orphans
                       Cardano.Wallet.Orphans.Aeson
                       Cardano.Wallet.Orphans.Arbitrary
                       Cardano.Wallet.Orphans.Bi
                       Cardano.Wallet.API
                       Cardano.Wallet.API.Development
                       Cardano.Wallet.API.Indices
                       Cardano.Wallet.API.Request
                       Cardano.Wallet.API.Request.Pagination
                       Cardano.Wallet.API.Request.Filter
                       Cardano.Wallet.API.Request.Sort
                       Cardano.Wallet.API.Response
                       Cardano.Wallet.API.Response.Filter.IxSet
                       Cardano.Wallet.API.Response.Filter.Legacy
                       Cardano.Wallet.API.Response.Sort.IxSet
                       Cardano.Wallet.API.Response.JSend
                       Cardano.Wallet.API.Types
                       Cardano.Wallet.API.Types.UnitOfMeasure
                       Cardano.Wallet.API.V1
                       Cardano.Wallet.API.V1.Generic
                       Cardano.Wallet.API.V1.Types
                       Cardano.Wallet.API.V1.Parameters
                       Cardano.Wallet.API.V1.Addresses
                       Cardano.Wallet.API.V1.Accounts
                       Cardano.Wallet.API.V1.Transactions
                       Cardano.Wallet.API.V1.Settings
                       Cardano.Wallet.API.V1.Info
                       Cardano.Wallet.API.V1.Wallets
                       Cardano.Wallet.API.V1.Errors
                       Cardano.Wallet.API.V1.Migration
                       Cardano.Wallet.API.V1.Migration.Monads
                       Cardano.Wallet.API.V1.Migration.Types
                       Cardano.Wallet.API.V0
                       Cardano.Wallet.API.V0.Types

                       Cardano.Wallet.Client
                       Cardano.Wallet.Client.Http

                       Cardano.Wallet.Util

  ghc-options:         -Wall
  build-depends:       base
                     , QuickCheck
                     , aeson
                     , aeson-pretty
                     , bytestring
                     , containers
                     , data-default
                     , exceptions
                     , formatting
                     , generics-sop
                     , http-api-data
                     , http-client
                     , http-types
                     , json-sop
                     , ixset-typed
                     , lens
                     , log-warper
                     , memory
                     , mtl
                     , safe-exceptions
                     , servant
                     , servant-client
                     , servant-client-core
<<<<<<< HEAD
                     , servant-quickcheck
=======
                     , servant-server
>>>>>>> a4a034ee
                     , servant-swagger-ui
                     , servant-server
                     , string-conv
                     , swagger2
                     , time
                     , text
                     , transformers
                     , universum
                     , unordered-containers
                     , vector
                     , serokell-util
                     , wai
                     , cardano-sl-block
                     , cardano-sl-core
                     , cardano-sl-crypto
                     , cardano-sl-db
                     , cardano-sl-util
                     , cardano-sl-wallet
                     , cardano-sl-networking
                     , cardano-sl-txp
                     -- Avoidable deps(?)
                     , cardano-sl
                     , cardano-sl-client
                     , cardano-sl-infra
                     , cardano-sl-ssc
                     , cardano-sl-update
  default-language:    Haskell2010
  default-extensions: TypeOperators
                      DataKinds
                      DefaultSignatures
                      NoImplicitPrelude
                      MultiParamTypeClasses
                      OverloadedStrings
                      ScopedTypeVariables
                      FlexibleInstances
                      FlexibleContexts
                      TypeFamilies
                      TypeApplications
                      TypeOperators
                      TemplateHaskell
                      RecordWildCards
                      ScopedTypeVariables
                      UndecidableInstances
                      MonadFailDesugaring

executable cardano-node
  hs-source-dirs:      server
  main-is:             Main.hs
  ghc-options:         -threaded -rtsopts
                       -Wall
                       -fno-warn-orphans
                       -O2
  other-modules:       Cardano.Wallet.API.Development.Handlers
                       Cardano.Wallet.API.Development.Helpers
                       Cardano.Wallet.API.Development.LegacyHandlers
                       Cardano.Wallet.API.V0.Handlers
                       Cardano.Wallet.API.V1.Handlers
                       Cardano.Wallet.API.V1.LegacyHandlers
                       Cardano.Wallet.API.V1.LegacyHandlers.Accounts
                       Cardano.Wallet.API.V1.LegacyHandlers.Addresses
                       Cardano.Wallet.API.V1.LegacyHandlers.Transactions
                       Cardano.Wallet.API.V1.LegacyHandlers.Settings
                       Cardano.Wallet.API.V1.LegacyHandlers.Info
                       Cardano.Wallet.API.V1.LegacyHandlers.Wallets
                       Cardano.Wallet.API.V1.Swagger
                       Cardano.Wallet.API.V1.Swagger.Example
                       Cardano.Wallet.LegacyServer
                       Cardano.Wallet.Server
                       Cardano.Wallet.Server.CLI
                       Cardano.Wallet.Server.Plugins
  build-depends:       base
                     , QuickCheck
                     , aeson
                     , aeson-pretty
                     , bytestring
                     , cardano-sl
                     , cardano-sl-client
                     , cardano-sl-core
                     , cardano-sl-crypto
                     , cardano-sl-client
                     , cardano-sl-util
                     , cardano-sl-update
                     , cardano-sl-infra
                     , cardano-sl-networking
                     , cardano-sl-ssc
                     , cardano-sl-txp
                     , cardano-sl-wallet
                     , cardano-sl-wallet-new
                     , containers
                     , exceptions
                     , formatting
                     , formatting
                     , http-types
                     , ixset-typed
                     , lens
                     , log-warper
                     , mtl
                     , neat-interpolation
                     , optparse-applicative
                     , safe-exceptions
                     , servant
                     , servant-server
                     , servant-swagger
                     , servant-swagger-ui
                     , string-conv
                     , swagger2
                     , text
                     , time-units
                     , universum
                     , wai
                     , wai-cors
                     , wai-extra
                     , warp
  default-language:    Haskell2010
  default-extensions: TypeOperators
                      DataKinds
                      DefaultSignatures
                      NoImplicitPrelude
                      MultiParamTypeClasses
                      OverloadedStrings
                      ScopedTypeVariables
                      FlexibleInstances
                      FlexibleContexts
                      TypeFamilies
                      TypeApplications
                      TypeOperators
                      TemplateHaskell
                      RecordWildCards
                      ScopedTypeVariables
                      UndecidableInstances
                      MonadFailDesugaring

test-suite wallet-unit-tests
  ghc-options:        -Wall
  type:               exitcode-stdio-1.0
  main-is:            WalletUnitTest.hs
  other-modules:      Util
                      Util.Buildable
                      Util.Buildable.Hspec
                      Util.Buildable.QuickCheck
                      Util.DepIndep
                      Util.Validated
                      UTxO.BlockGen
                      UTxO.Bootstrap
                      UTxO.Context
                      UTxO.Crypto
                      UTxO.DSL
                      UTxO.Interpreter
                      UTxO.PreChain
                      UTxO.Translate
                      UTxO.Verify
                      Wallet.Abstract
                      Wallet.Full
                      Wallet.Incremental
                      Wallet.Prefiltered
                      Wallet.Rollback
                      Wallet.Spec
  default-language:   Haskell2010
  default-extensions: BangPatterns
                      ConstraintKinds
                      DeriveGeneric
                      FlexibleContexts
                      FlexibleInstances
                      GADTs
                      InstanceSigs
                      LambdaCase
                      MultiParamTypeClasses
                      MultiWayIf
                      NoImplicitPrelude
                      OverloadedStrings
                      RankNTypes
                      RecordWildCards
                      ScopedTypeVariables
                      StandaloneDeriving
                      TypeFamilies
  other-extensions:   DeriveAnyClass
                      GeneralizedNewtypeDeriving
                      UndecidableInstances
  hs-source-dirs:     server test/unit

  build-depends:      base
                    , cardano-sl
                    , cardano-sl-block
                    , cardano-sl-client
                    , cardano-sl-core
                    , cardano-sl-crypto
                    , cardano-sl-db
                    , cardano-sl-delegation
                    , cardano-sl-ssc
                    , cardano-sl-txp
                    , cardano-sl-update
                    , cardano-sl-util
                    , cardano-sl-wallet-new
                    , constraints
                    , containers
                    , data-default
                    , formatting
                    , hspec
                    , lens
                    , log-warper
                    , mmorph
                    , mtl
                    , QuickCheck
                    , serokell-util
                    , text
                    , text-format
                    , universum
                    , unordered-containers

test-suite wallet-new-specs
  ghc-options:      -Wall
  type:             exitcode-stdio-1.0
  main-is:          Spec.hs
  hs-source-dirs:   server test

  other-modules:    APISpec
                    DevelopmentSpec
                    MarshallingSpec
                    SwaggerSpec

                    Cardano.Wallet.API.Development.Helpers
                    Cardano.Wallet.API.Development.LegacyHandlers
                    Cardano.Wallet.API.V0.Handlers
                    Cardano.Wallet.API.V1.LegacyHandlers
                    Cardano.Wallet.API.V1.LegacyHandlers.Accounts
                    Cardano.Wallet.API.V1.LegacyHandlers.Addresses
                    Cardano.Wallet.API.V1.LegacyHandlers.Transactions
                    Cardano.Wallet.API.V1.LegacyHandlers.Settings
                    Cardano.Wallet.API.V1.LegacyHandlers.Info
                    Cardano.Wallet.API.V1.LegacyHandlers.Wallets
                    Cardano.Wallet.API.V1.Swagger
                    Cardano.Wallet.API.V1.Swagger.Example
                    Cardano.Wallet.Server.CLI

  default-language: Haskell2010
  default-extensions: TypeOperators
                      DataKinds
                      DefaultSignatures
                      NoImplicitPrelude
                      MultiParamTypeClasses
                      OverloadedStrings
                      ScopedTypeVariables
                      FlexibleInstances
                      FlexibleContexts
                      TypeFamilies
                      TypeApplications
                      TypeOperators
                      TemplateHaskell
                      RecordWildCards
                      ScopedTypeVariables
                      UndecidableInstances
                      MonadFailDesugaring

  build-depends:      base
                    , QuickCheck
                    , aeson
                    , aeson-pretty
                    , bytestring
                    , cardano-sl
                    , cardano-sl-client
                    , cardano-sl-core
                    , cardano-sl-crypto
                    , cardano-sl-client
                    , cardano-sl-util
                    , cardano-sl-update
                    , cardano-sl-infra
                    , cardano-sl-networking
                    , cardano-sl-txp
                    , cardano-sl-wallet
                    , cardano-sl-wallet-new
                    , containers
                    , data-default
                    , exceptions
                    , hspec
                    , http-client
                    , http-types
                    , ixset-typed
                    , lens
                    , neat-interpolation
                    , optparse-applicative
                    , quickcheck-instances
                    , safe-exceptions
                    , serokell-util
                    , servant
                    , servant-quickcheck
                    , servant-server
                    , servant-swagger
                    , string-conv
                    , stm
                    , swagger2
                    , text
                    , time-units
                    , universum

benchmark cardano-sl-wallet-new-bench
  hs-source-dirs:      bench
  main-is:             Main.hs
  other-modules:       Bench.Cardano.Wallet.Config
                       Bench.Cardano.Wallet.Config.CLI
                       Bench.Cardano.Wallet.Config.Endpoints
                       Bench.Cardano.Wallet.Config.Wallets
                       Bench.Cardano.Wallet.Random
                       Bench.Cardano.Wallet.Run
                       Bench.Cardano.Wallet.Types

                       Client.Cardano.Wallet.Web.Analyze
                       Client.Cardano.Wallet.Web.Endpoint
                       Client.Cardano.Wallet.Web.Endpoint.GetAccounts
                       Client.Cardano.Wallet.Web.Endpoint.GetHistory
                       Client.Cardano.Wallet.Web.Endpoint.GetSyncProgress
                       Client.Cardano.Wallet.Web.Endpoint.GetWallet
                       Client.Cardano.Wallet.Web.Endpoint.GetWallets
                       Client.Cardano.Wallet.Web.Endpoint.IsValidAddress
                       Client.Cardano.Wallet.Web.Endpoint.NewAddress
                       Client.Cardano.Wallet.Web.Endpoint.NewPayment
                       Client.Cardano.Wallet.Web.Endpoint.NewWallet

                       Client.Cardano.Wallet.Web.Api
                       Client.Cardano.Wallet.Web.Run

  type:                exitcode-stdio-1.0
  build-depends:       aeson
                     , async
                     , base
                     , bytestring
                     , cardano-sl
                     , cardano-sl-client
                     , cardano-sl-core
                     , cardano-sl-wallet
                     , cardano-sl-wallet-new
                     , cassava
                     , connection
                     , cryptonite
                     , data-default
                     , gauge
                     , http-client
                     , http-client-tls
                     , optparse-applicative
                     , random
                     , QuickCheck
                     , semigroups
                     , servant
                     , servant-client
                     , servant-client-core
                     , servant-generic
                     , text
                     , time
                     , tls
                     , universum >= 0.1.11
                     , vector
                     , yaml
  default-language:    Haskell2010
  ghc-options:         -threaded -rtsopts
                       -Wall
                       -fno-warn-orphans
                       -O2

  default-extensions:   DeriveDataTypeable
                        DeriveGeneric
                        GeneralizedNewtypeDeriving
                        StandaloneDeriving
                        FlexibleContexts
                        FlexibleInstances
                        MultiParamTypeClasses
                        FunctionalDependencies
                        DefaultSignatures
                        NoImplicitPrelude
                        OverloadedStrings
                        RecordWildCards
                        TypeApplications
                        TupleSections
                        ViewPatterns
                        LambdaCase
                        MultiWayIf
                        ConstraintKinds
                        UndecidableInstances
                        BangPatterns
                        TemplateHaskell
                        ScopedTypeVariables<|MERGE_RESOLUTION|>--- conflicted
+++ resolved
@@ -83,13 +83,9 @@
                      , servant
                      , servant-client
                      , servant-client-core
-<<<<<<< HEAD
                      , servant-quickcheck
-=======
                      , servant-server
->>>>>>> a4a034ee
                      , servant-swagger-ui
-                     , servant-server
                      , string-conv
                      , swagger2
                      , time
