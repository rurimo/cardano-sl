{-# LANGUAGE Rank2Types          #-}
{-# LANGUAGE ScopedTypeVariables #-}

-- | Protocol/versioning related communication helpers.

module Pos.Communication.Listener
       ( listenerConv
       ) where

import qualified Node                           as N
import           System.Wlog                    (WithLogger)
import           Universum

import           Pos.Binary.Class               (Bi)
import           Pos.Binary.Infra               ()
import           Pos.Communication.Limits.Types (MessageLimited)
import           Pos.Communication.Protocol     (ConversationActions, HandlerSpec (..),
                                                 ListenerSpec (..), Message, NodeId,
                                                 OutSpecs, VerInfo, checkingInSpecs,
                                                 messageName)
import           Pos.DB.Class                   (MonadGState)

-- TODO automatically provide a 'recvLimited' here by using the
-- 'MessageLimited'?
listenerConv
    :: forall snd rcv m .
       ( Bi snd
       , Bi rcv
       , Message snd
       , Message rcv
<<<<<<< HEAD
       , MonadGStateCore m
       --, MessageLimited rcv
=======
       , MonadGState m
       , MessageLimited rcv
>>>>>>> 69e89614
       , WithLogger m
       )
    => (VerInfo -> NodeId -> ConversationActions snd rcv m -> m ())
    -> (ListenerSpec m, OutSpecs)
listenerConv h = (lspec, mempty)
  where
    spec = (rcvMsgName, ConvHandler sndMsgName)
<<<<<<< HEAD
    -- CSL-1122 reimplement (with no limit handling)
    lspec = undefined
      --flip ListenerSpec spec $ \ourVerInfo ->
      --reifyMsgLimit rcvProxy $ \(_ :: Proxy s) ->
      --    let convProxy = (const Proxy :: (a -> SizedCAHandler snd rcv m)
      --                     -> Proxy (ConversationActions snd (SmartLimit s rcv) m)) h
      --    in case h ourVerInfo of
      --        SizedCAHandler handle ->
      --            pure $ N.ListenerActionConversation $ \peerVerInfo' nNodeId conv -> do
      --                let _ = conv `asProxyTypeOf` convProxy
      --                checkingInSpecs ourVerInfo peerVerInfo' spec nNodeId $
      --                    handle @s nNodeId conv

    sndProxy = (const Proxy :: (a -> SizedCAHandler snd rcv m) -> Proxy snd) h
    rcvProxy = (const Proxy :: (a -> SizedCAHandler snd rcv m) -> Proxy rcv) h
=======
    lspec =
      flip ListenerSpec spec $ \ourVerInfo ->
          N.ListenerActionConversation $ \peerVerInfo' nNodeId conv -> do
              checkingInSpecs ourVerInfo peerVerInfo' spec nNodeId $
                  h ourVerInfo nNodeId conv

    sndProxy :: Proxy snd
    sndProxy = Proxy
    rcvProxy :: Proxy rcv
    rcvProxy = Proxy
>>>>>>> 69e89614

    sndMsgName = messageName sndProxy
    rcvMsgName = messageName rcvProxy<|MERGE_RESOLUTION|>--- conflicted
+++ resolved
@@ -28,13 +28,8 @@
        , Bi rcv
        , Message snd
        , Message rcv
-<<<<<<< HEAD
-       , MonadGStateCore m
-       --, MessageLimited rcv
-=======
        , MonadGState m
        , MessageLimited rcv
->>>>>>> 69e89614
        , WithLogger m
        )
     => (VerInfo -> NodeId -> ConversationActions snd rcv m -> m ())
@@ -42,23 +37,6 @@
 listenerConv h = (lspec, mempty)
   where
     spec = (rcvMsgName, ConvHandler sndMsgName)
-<<<<<<< HEAD
-    -- CSL-1122 reimplement (with no limit handling)
-    lspec = undefined
-      --flip ListenerSpec spec $ \ourVerInfo ->
-      --reifyMsgLimit rcvProxy $ \(_ :: Proxy s) ->
-      --    let convProxy = (const Proxy :: (a -> SizedCAHandler snd rcv m)
-      --                     -> Proxy (ConversationActions snd (SmartLimit s rcv) m)) h
-      --    in case h ourVerInfo of
-      --        SizedCAHandler handle ->
-      --            pure $ N.ListenerActionConversation $ \peerVerInfo' nNodeId conv -> do
-      --                let _ = conv `asProxyTypeOf` convProxy
-      --                checkingInSpecs ourVerInfo peerVerInfo' spec nNodeId $
-      --                    handle @s nNodeId conv
-
-    sndProxy = (const Proxy :: (a -> SizedCAHandler snd rcv m) -> Proxy snd) h
-    rcvProxy = (const Proxy :: (a -> SizedCAHandler snd rcv m) -> Proxy rcv) h
-=======
     lspec =
       flip ListenerSpec spec $ \ourVerInfo ->
           N.ListenerActionConversation $ \peerVerInfo' nNodeId conv -> do
@@ -69,7 +47,6 @@
     sndProxy = Proxy
     rcvProxy :: Proxy rcv
     rcvProxy = Proxy
->>>>>>> 69e89614
 
     sndMsgName = messageName sndProxy
     rcvMsgName = messageName rcvProxy