{-# LANGUAGE ScopedTypeVariables #-}
{-# LANGUAGE TemplateHaskell     #-}
{-# LANGUAGE TypeFamilies        #-}
{-# LANGUAGE TypeOperators       #-}

-- | Execution modes for block logic tests.

module Test.Pos.Block.Logic.Mode
       ( TestParams (..)

       , BlockTestContextTag
       , BlockTestContext(..)
       , BlockTestMode
       , runBlockTestMode

       , BlockProperty
       ) where

import           Universum

import           Control.Lens            (makeLensesWith)
import qualified Control.Monad.Reader    as Mtl
import qualified Data.HashMap.Strict     as HM
import qualified Data.Map.Strict         as M
import qualified Data.Text.Buildable
import           Ether.Internal          (HasLens (..))
import           Formatting              (bprint, build, formatToString, int, shown, (%))
import           Mockable                (Production, currentTime, runProduction)
import qualified Prelude
import           Serokell.Util           (listJson)
import           System.IO.Temp          (withSystemTempDirectory)
import           System.Wlog             (HasLoggerName (..), LoggerName)
import           Test.QuickCheck         (Arbitrary (..), Gen, Testable (..), choose,
                                          ioProperty, oneof)
import           Test.QuickCheck.Monadic (PropertyM, monadic)

import           Pos.Block.Core          (Block, BlockHeader)
import           Pos.Block.Types         (Undo)
import           Pos.Context             (GenesisUtxo (..))
import           Pos.Core                (IsHeader, StakeDistribution (..), StakeholderId,
                                          Timestamp (..), addressHash, makePubKeyAddress,
                                          mkCoin, unsafeGetCoin)
import           Pos.Crypto              (SecretKey, toPublic, unsafeHash)
import           Pos.DB                  (MonadBlockDBGeneric (..),
                                          MonadBlockDBGenericWrite (..), MonadDB (..),
                                          MonadDBRead (..), MonadGState (..), NodeDBs,
                                          dbDeleteDefault, dbGetDefault,
                                          dbIterSourceDefault, dbPutDefault,
                                          dbWriteBatchDefault)
<<<<<<< HEAD
import           Pos.DB.Block            (dbGetBlockDefault, dbGetBlockSscDefault,
                                          dbGetHeaderDefault, dbGetHeaderSscDefault,
                                          dbGetUndoDefault, dbGetUndoSscDefault,
                                          dbPutBlundDefault)
import           Pos.DB.DB               (gsAdoptedBVDataDefault, initNodeDBs)
=======
import           Pos.DB.Block            (MonadBlockDBWrite (..), dbGetBlockDefault,
                                          dbGetBlockSscDefault, dbGetHeaderDefault,
                                          dbGetHeaderSscDefault, dbGetUndoDefault,
                                          dbGetUndoSscDefault, dbPutBlundDefault)
import           Pos.DB.DB               (closeNodeDBs, gsAdoptedBVDataDefault,
                                          gsIsBootstrapEraDefault, initNodeDBs,
                                          openNodeDBs)
>>>>>>> 29eac1db
import qualified Pos.DB.GState           as GState
import           Pos.DB.Rocks            (closeNodeDBs, openNodeDBs)
import           Pos.Genesis             (stakeDistribution)
import           Pos.Launcher            (InitModeContext (..), newInitFuture,
                                          runInitMode)
import           Pos.Lrc                 (LrcContext (..), mkLrcSyncData)
import           Pos.Slotting            (HasSlottingVar (..), MonadSlots (..),
                                          SlottingContextSum (SCSimple), SlottingData,
                                          currentTimeSlottingSimple,
                                          getCurrentSlotBlockingSimple,
                                          getCurrentSlotInaccurateSimple,
                                          getCurrentSlotSimple)
import           Pos.Slotting.MemState   (MonadSlotsData (..), getSlottingDataDefault,
                                          getSystemStartDefault, putSlottingDataDefault,
                                          waitPenultEpochEqualsDefault)
import           Pos.Ssc.Class           (SscBlock)
import           Pos.Ssc.Extra           (SscMemTag, SscState, mkSscState)
import           Pos.Ssc.GodTossing      (SscGodTossing)
import           Pos.Txp                 (TxIn (..), TxOut (..), TxOutAux (..),
                                          TxpGlobalSettings, txpGlobalSettings, utxoF)
import           Pos.Update.Context      (UpdateContext, mkUpdateContext)
import           Pos.Util.LoggerName     (HasLoggerName' (..), getLoggerNameDefault,
                                          modifyLoggerNameDefault)
import           Pos.Util.Util           (Some, postfixLFields)

-- TODO: it shouldn't be 'Production', but currently we don't have anything else.
-- Expect some changes here somewhere in 2019.
type BaseMonad = Production

----------------------------------------------------------------------------
-- Parameters
----------------------------------------------------------------------------

-- | This data type contains all parameters which should be generated
-- before testing starts.
data TestParams = TestParams
    { tpGenUtxo           :: !GenesisUtxo
    -- ^ Genesis 'Utxo'.
    , tpSecretKeys        :: !(HashMap StakeholderId SecretKey)
    -- ^ Secret keys corresponding to 'PubKeyAddress'es from
    -- genesis 'Utxo'.
    -- They are stored in map (with 'StakeholderId' as key) to make it easy
    -- to find 'SecretKey' corresponding to given 'StakeholderId'.
    -- In tests we often want to have inverse of 'hash' and 'toPublic'.
    , tpStakeDistribution :: !StakeDistribution
    -- ^ Stake distribution which was used to generate genesis utxo.
    -- It's primarily needed to see which distribution was used (e. g.
    -- when test fails).
    }

instance Buildable TestParams where
    build TestParams {..} =
        bprint ("TestParams {\n"%
                "  utxo = "%utxoF%"\n"%
                "  secret keys: "%int%" items\n"%
                "  stake distribution: "%shown%"\n"%
                "  stakeholders: "%listJson%"\n"%
                "}\n")
            utxo
            (length tpSecretKeys)
            tpStakeDistribution
            (HM.keys tpSecretKeys)
      where
        utxo = tpGenUtxo & \(GenesisUtxo u) -> u

instance Show TestParams where
    show = formatToString build

-- More distributions can be added if we want (e. g. RichPoor).
genSuitableStakeDistribution :: Word -> Gen StakeDistribution
genSuitableStakeDistribution stakeholdersNum =
    oneof [genFlat{-, genBitcoin-}, pure (ExponentialStakes stakeholdersNum)]
  where
    totalCoins = mkCoin <$> choose (fromIntegral stakeholdersNum, unsafeGetCoin maxBound)
    genFlat =
        FlatStakes stakeholdersNum <$> totalCoins
    -- Apparently bitcoin distribution is broken (it produces total stake
    -- greater than requested one) and I don't think it's worth fixing it.
    -- genBitcoin = BitcoinStakes stakeholdersNum <$> totalCoins

instance Arbitrary TestParams where
    arbitrary = do
        secretKeysList <- toList @(NonEmpty SecretKey) <$> arbitrary -- might have repetitions
        let toSecretPair sk = (addressHash (toPublic sk), sk)
        let tpSecretKeys = HM.fromList $ map toSecretPair secretKeysList
        tpStakeDistribution <-
            genSuitableStakeDistribution (fromIntegral $ length tpSecretKeys)
        let zipF secretKey (coin, toaDistr) =
                let addr = makePubKeyAddress (toPublic secretKey)
                    toaOut = TxOut addr coin
                in (TxIn (unsafeHash addr) 0, TxOutAux {..})
        let tpGenUtxo =
                GenesisUtxo . M.fromList $
                zipWith
                    zipF
                    (toList tpSecretKeys)
                    (stakeDistribution tpStakeDistribution)
        return TestParams {..}

----------------------------------------------------------------------------
-- Main context
----------------------------------------------------------------------------

data BlockTestContext = BlockTestContext
    { btcDBs               :: !NodeDBs
    , btcSlottingVar       :: !(Timestamp, TVar SlottingData)
    , btcLoggerName        :: !LoggerName
    , btcLrcContext        :: !LrcContext
    , btcUpdateContext     :: !UpdateContext
    , btcSscState          :: !(SscState SscGodTossing)
    , btcTxpGlobalSettings :: !TxpGlobalSettings
    , btcParams            :: !TestParams
    }

makeLensesWith postfixLFields ''BlockTestContext

----------------------------------------------------------------------------
-- Initialization
----------------------------------------------------------------------------

-- Maybe we will make everything pure somewhere in 2021, but for now
-- this is commented out and let's use 'bracket'.
-- initBlockTestContext :: BlockTestContext
-- initBlockTestContext = ¯\_(ツ)_/¯

-- So here we go. Bracket, yes.
bracketBlockTestContext ::
       TestParams -> (BlockTestContext -> BaseMonad a) -> BaseMonad a
bracketBlockTestContext testParams@TestParams {..} callback =
    withSystemTempDirectory "cardano-sl-testing" $ \dbPath ->
        bracket (openNodeDBs False dbPath) closeNodeDBs $ \nodeDBs -> do
            (futureLrcCtx, putLrcCtx) <- newInitFuture
            (futureSlottingVar, putSlottingVar) <- newInitFuture
            let initCtx =
                    InitModeContext
                        nodeDBs
                        tpGenUtxo
                        futureSlottingVar
                        SCSimple
                        futureLrcCtx
            runInitMode @SscGodTossing initCtx $
                bracketBlockTestContextDo nodeDBs putSlottingVar putLrcCtx
  where
    bracketBlockTestContextDo btcDBs putSlottingVar putLrcCtx = do
        systemStart <- Timestamp <$> currentTime
        initNodeDBs @SscGodTossing systemStart
        slottingData <- GState.getSlottingData
        btcSlottingVar <- (systemStart, ) <$> newTVarIO slottingData
        putSlottingVar btcSlottingVar
        let btcLoggerName = "testing"
        lcLrcSync <- mkLrcSyncData >>= newTVarIO
        let btcLrcContext = LrcContext {..}
        putLrcCtx btcLrcContext
        btcUpdateContext <- mkUpdateContext
        btcSscState <- mkSscState @SscGodTossing
        let btcTxpGlobalSettings = txpGlobalSettings
        let btcParams = testParams
        lift $ callback BlockTestContext {..}

----------------------------------------------------------------------------
-- ExecMode
----------------------------------------------------------------------------

data BlockTestContextTag

instance HasLens BlockTestContextTag BlockTestContext BlockTestContext where
    lensOf = identity

type BlockTestMode = Mtl.ReaderT BlockTestContext BaseMonad

runBlockTestMode :: TestParams -> BlockTestMode a -> IO a
runBlockTestMode tp action =
    runProduction $ bracketBlockTestContext tp (runReaderT action)

----------------------------------------------------------------------------
-- Property
----------------------------------------------------------------------------

type BlockProperty = PropertyM BlockTestMode

instance Testable (BlockProperty a) where
    property blockProperty =
        property $ \testParams ->
            (monadic (ioProperty . runBlockTestMode testParams) blockProperty)

----------------------------------------------------------------------------
-- Boilerplate instances
----------------------------------------------------------------------------

-- Test mode

instance HasLens NodeDBs BlockTestContext NodeDBs where
      lensOf = btcDBs_L

instance HasLens LoggerName BlockTestContext LoggerName where
      lensOf = btcLoggerName_L

instance HasLens LrcContext BlockTestContext LrcContext where
      lensOf = btcLrcContext_L

instance HasLens UpdateContext BlockTestContext UpdateContext where
      lensOf = btcUpdateContext_L

instance HasLens SscMemTag BlockTestContext (SscState SscGodTossing) where
      lensOf = btcSscState_L

instance HasLens TxpGlobalSettings BlockTestContext TxpGlobalSettings where
      lensOf = btcTxpGlobalSettings_L

instance HasLens TestParams BlockTestContext TestParams where
      lensOf = btcParams_L

instance HasSlottingVar BlockTestContext where
    slottingTimestamp = btcSlottingVar_L . _1
    slottingVar = btcSlottingVar_L . _2

instance HasLoggerName' BlockTestContext where
    loggerName = lensOf @LoggerName

instance {-# OVERLAPPING #-} HasLoggerName BlockTestMode where
    getLoggerName = getLoggerNameDefault
    modifyLoggerName = modifyLoggerNameDefault

instance MonadSlotsData BlockTestMode where
    getSystemStart = getSystemStartDefault
    getSlottingData = getSlottingDataDefault
    waitPenultEpochEquals = waitPenultEpochEqualsDefault
    putSlottingData = putSlottingDataDefault

instance MonadSlots BlockTestMode where
    getCurrentSlot = getCurrentSlotSimple
    getCurrentSlotBlocking = getCurrentSlotBlockingSimple
    getCurrentSlotInaccurate = getCurrentSlotInaccurateSimple
    currentTimeSlotting = currentTimeSlottingSimple

instance MonadDBRead BlockTestMode where
    dbGet = dbGetDefault
    dbIterSource = dbIterSourceDefault

instance MonadDB BlockTestMode where
    dbPut = dbPutDefault
    dbWriteBatch = dbWriteBatchDefault
    dbDelete = dbDeleteDefault

instance MonadBlockDBGeneric (BlockHeader SscGodTossing) (Block SscGodTossing) Undo BlockTestMode
  where
    dbGetBlock  = dbGetBlockDefault @SscGodTossing
    dbGetUndo   = dbGetUndoDefault @SscGodTossing
    dbGetHeader = dbGetHeaderDefault @SscGodTossing

instance MonadBlockDBGeneric (Some IsHeader) (SscBlock SscGodTossing) () BlockTestMode
  where
    dbGetBlock  = dbGetBlockSscDefault @SscGodTossing
    dbGetUndo   = dbGetUndoSscDefault @SscGodTossing
    dbGetHeader = dbGetHeaderSscDefault @SscGodTossing

instance MonadBlockDBGenericWrite (BlockHeader SscGodTossing) (Block SscGodTossing) Undo BlockTestMode where
    dbPutBlund = dbPutBlundDefault

instance MonadGState BlockTestMode where
    gsAdoptedBVData = gsAdoptedBVDataDefault
    gsIsBootstrapEra = gsIsBootstrapEraDefault<|MERGE_RESOLUTION|>--- conflicted
+++ resolved
@@ -47,21 +47,12 @@
                                           dbDeleteDefault, dbGetDefault,
                                           dbIterSourceDefault, dbPutDefault,
                                           dbWriteBatchDefault)
-<<<<<<< HEAD
 import           Pos.DB.Block            (dbGetBlockDefault, dbGetBlockSscDefault,
                                           dbGetHeaderDefault, dbGetHeaderSscDefault,
                                           dbGetUndoDefault, dbGetUndoSscDefault,
                                           dbPutBlundDefault)
-import           Pos.DB.DB               (gsAdoptedBVDataDefault, initNodeDBs)
-=======
-import           Pos.DB.Block            (MonadBlockDBWrite (..), dbGetBlockDefault,
-                                          dbGetBlockSscDefault, dbGetHeaderDefault,
-                                          dbGetHeaderSscDefault, dbGetUndoDefault,
-                                          dbGetUndoSscDefault, dbPutBlundDefault)
-import           Pos.DB.DB               (closeNodeDBs, gsAdoptedBVDataDefault,
-                                          gsIsBootstrapEraDefault, initNodeDBs,
-                                          openNodeDBs)
->>>>>>> 29eac1db
+import           Pos.DB.DB               (gsAdoptedBVDataDefault, gsIsBootstrapEraDefault,
+                                          initNodeDBs)
 import qualified Pos.DB.GState           as GState
 import           Pos.DB.Rocks            (closeNodeDBs, openNodeDBs)
 import           Pos.Genesis             (stakeDistribution)
