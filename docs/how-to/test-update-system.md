--- conflicted
+++ resolved
@@ -36,11 +36,7 @@
 for i in {0..4}; do stack exec -- cardano-keygen rearrange --mask testnet$i.key; done
 ```
 
-<<<<<<< HEAD
-### cardano-auxx
-=======
 ### Cardano-auxx
->>>>>>> e74686f7
 
 Launch `cardano-auxx` with CLI:
 
