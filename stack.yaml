--- conflicted
+++ resolved
@@ -62,15 +62,9 @@
     # We're waiting on next release
     commit: da4247b5b3420120e20451e6a252e2a2ca15b43c
   extra-dep: true
-<<<<<<< HEAD
-- location: 
-    git: https://github.com/input-output-hk/cardano-report-server.git 
-    commit: 54b2fc0972b34b91a906f65eb22c20245e129a01 # master 0.4.6
-=======
 - location:
     git: https://github.com/input-output-hk/cardano-report-server.git
     commit: 19fd5ddf24dab731375a156ce38dcfce4319d1e4 # master 0.4.9
->>>>>>> 6905030f
   extra-dep: true
 # These three are needed for cardano-sl-networking
 - location:
@@ -144,13 +138,10 @@
     git: https://github.com/serokell/servant-multipart.git
     commit: e7de56b5f7c39f8dc473f1bbaf534bb7affc3cf4
   extra-dep: true
-<<<<<<< HEAD
-=======
 - location:
     git: https://github.com/serokell/log-warper.git
     commit: 7f95c6990ef93a289678755cb1db71c2a4ecdfb5
   extra-dep: true
->>>>>>> 6905030f
 
 nix:
   shell-file: shell.nix
@@ -205,15 +196,12 @@
 - unliftio-core-0.1.1.0
 - http-conduit-2.3.0
 - simple-sendfile-0.2.27
-<<<<<<< HEAD
-=======
 - basement-0.0.6
 - foundation-0.0.19
 - memory-0.14.14
 - criterion-1.3.0.0
 - statistics-0.14.0.2
 
->>>>>>> 6905030f
 
 # This is for CI to pass --fast to all dependencies
 apply-ghc-options: everything
