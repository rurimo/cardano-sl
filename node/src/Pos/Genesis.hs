{-| Blockchain genesis. Not to be confused with genesis block in epoch.
    Blockchain genesis means genesis values which are hardcoded in advance
    (before system starts doing anything). Genesis block in epoch exists
    in every epoch and it's not known in advance.
-}

module Pos.Genesis
       (
       -- * Reexports
         module Pos.Core.Genesis
       , module Pos.Ssc.GodTossing.Genesis
       , GenesisUtxo(..)

       -- * Context
       , GenesisContext (..)
       , gtcUtxo
       , gtcWStakeholders

       -- * Static state/functions/common
       , stakeDistribution
       , genesisLeaders
       , genesisContextImplicit

       -- * Prod mode genesis
       , genesisContextProduction

       -- * Dev mode genesis
       , accountGenesisIndex
       , wAddressGenesisIndex
       , devStakesDistr
       , devGenesisContext
       , concatAddrDistrs

       ) where

import           Universum

import           Control.Lens               (at, makeLenses)
import           Data.List                  (genericReplicate)
import qualified Data.Map.Strict            as Map
import qualified Data.Ratio                 as Ratio
import           Ether.Internal             (HasLens (..))
import           Formatting                 (build, sformat, (%))
import           Serokell.Util              (mapJson)

import           Pos.AllSecrets             (InvAddrSpendingData (unInvAddrSpendingData),
                                             mkInvAddrSpendingData)
import qualified Pos.Constants              as Const
import           Pos.Core                   (AddrSpendingData (PubKeyASD), Address (..),
                                             Coin, HasCoreConstants,
                                             IsBootstrapEraAddr (..), SlotLeaders,
                                             StakeholderId, addressHash,
                                             applyCoinPortionUp, coinToInteger,
                                             deriveLvl2KeyPair, divCoin,
                                             makePubKeyAddressBoot, mkCoin, safeExpStakes,
                                             unsafeMulCoin)
import           Pos.Crypto                 (EncryptedSecretKey, emptyPassphrase,
                                             firstHardened, unsafeHash)
import           Pos.Lrc.FtsPure            (followTheSatoshiUtxo)
import           Pos.Lrc.Genesis            (genesisSeed)
import           Pos.Txp.Core               (TxIn (..), TxOut (..), TxOutAux (..))
import           Pos.Txp.Toil               (GenesisUtxo (..))

-- reexports
import           Pos.Core.Genesis
import           Pos.Ssc.GodTossing.Genesis

----------------------------------------------------------------------------
-- Context
----------------------------------------------------------------------------

-- | Genesis context related to transaction processing.
data GenesisContext = GenesisContext
    { _gtcUtxo          :: !GenesisUtxo
      -- ^ Genesis utxo.
    , _gtcWStakeholders :: !GenesisWStakeholders
      -- ^ Weighted genesis stakeholders.
    } deriving (Show)

makeLenses ''GenesisContext

instance HasLens GenesisUtxo GenesisContext GenesisUtxo where
    lensOf = gtcUtxo

instance HasLens GenesisWStakeholders GenesisContext GenesisWStakeholders where
    lensOf = gtcWStakeholders

----------------------------------------------------------------------------
-- Static state & funcitons
----------------------------------------------------------------------------

-- | Given 'StakeDistribution', calculates a list containing amounts
-- of coins (balances) belonging to genesis addresses.
stakeDistribution :: StakeDistribution -> [Coin]
stakeDistribution (FlatStakes stakeholders coins) =
    genericReplicate stakeholders val
  where
    val = coins `divCoin` stakeholders
stakeDistribution (ExponentialStakes n mc) =
    reverse $ take (fromIntegral n) $
    iterate (`unsafeMulCoin` (2::Integer)) mc
stakeDistribution ts@RichPoorStakes {..} =
    checkMpcThd (getTotalStake ts) sdRichStake basicDist
  where
    -- Node won't start if richmen cannot participate in MPC
    checkMpcThd total richs =
        if richs < applyCoinPortionUp Const.genesisMpcThd total
        then error "Pos.Genesis: RichPoorStakes: richmen stake \
                   \is less than MPC threshold"
        else identity
    basicDist = genericReplicate sdRichmen sdRichStake ++
                genericReplicate sdPoor sdPoorStake
stakeDistribution (CustomStakes coins) = coins

-- Converts list of addr distrs to pre-map (addr,coin)
concatAddrDistrs :: [AddrDistribution] -> [(Address, Coin)]
concatAddrDistrs addrDistrs =
    concatMap (uncurry zip . second stakeDistribution) addrDistrs

-- | Generates genesis 'Utxo' given weighted boot stakeholders and
-- address distributions. All the stake is distributed among genesis
-- stakeholders (using 'genesisSplitBoot').
genesisUtxo :: [AddrDistribution] -> GenesisUtxo
genesisUtxo ad = GenesisUtxo . Map.fromList $ map utxoEntry balances
  where
    balances :: [(Address, Coin)]
    balances = concatAddrDistrs ad
    utxoEntry (addr, coin) =
<<<<<<< HEAD
        ( TxIn (unsafeHash addr) 0
        , TxOutAux (TxOut addr coin)
        )
=======
        ( TxInUtxo (unsafeHash addr) 0
        , TxOutAux (TxOut addr coin) (outDistr coin))
    outDistr = genesisSplitBoot gws
>>>>>>> 7a146a78

-- | Same as 'genesisUtxo' but generates 'GenesisWStakeholders' set
-- using 'generateWStakeholders' inside and wraps it all in
-- 'GenesisContext'.
genesisContextImplicit :: InvAddrSpendingData -> [AddrDistribution] -> GenesisContext
genesisContextImplicit _ [] = error "genesisContextImplicit: empty list passed"
genesisContextImplicit invAddrSpendingData addrDistr =
    GenesisContext utxo genStakeholders
  where
    mergeStakeholders :: Map StakeholderId Word16
                      -> Map StakeholderId Word16
                      -> Map StakeholderId Word16
    mergeStakeholders =
        Map.unionWithKey $ \_ a b ->
        error $ "genesisContextImplicit: distributions have " <>
                "common keys which is forbidden " <>
                pretty a <> ", " <> pretty b
    genStakeholders =
        GenesisWStakeholders $
        foldr1 mergeStakeholders $
        map (getGenesisWStakeholders .
             generateWStakeholders invAddrSpendingData) addrDistr
    utxo = genesisUtxo addrDistr

-- | Generate weighted stakeholders using passed address distribution.
generateWStakeholders :: InvAddrSpendingData -> AddrDistribution -> GenesisWStakeholders
generateWStakeholders iasd@(unInvAddrSpendingData -> addrToSpending) (addrs,stakeDistr) =
    case stakeDistr of
        FlatStakes _ _    ->
            createList $ map ((,1) . toStakeholderId) addrs
        RichPoorStakes{..} ->
            createList $ map ((,1) . toStakeholderId) $
            take (fromIntegral sdRichmen) addrs
        e@(ExponentialStakes _ _) ->
            GenesisWStakeholders $
            assignWeights iasd $ addrs `zip` stakeDistribution e
        CustomStakes coins ->
            GenesisWStakeholders $ assignWeights iasd $ addrs `zip` coins
  where
    createList = GenesisWStakeholders . Map.fromList
    toStakeholderId addr = case addrToSpending ^. at addr of
        Just (PubKeyASD (addressHash -> sId)) -> sId
        _ -> error $ sformat ("generateWStakeholders: "%build%
                              " is not a pubkey addr or not in the map") addr

assignWeights :: InvAddrSpendingData -> [(Address,Coin)] -> Map StakeholderId Word16
assignWeights (unInvAddrSpendingData -> addrToSpending) withCoins =
    foldr step mempty withCoins
  where
    coins = map snd withCoins
    intCoins = map coinToInteger coins
    commonGcd = foldr1 gcd intCoins
    targetTotalWeight = maxBound @Word16 -- for the maximal precision
    safeConvert :: Integer -> Word16
    safeConvert i
        | i <= 0 =
          error $ "generateWStakeholders can't convert: non-positive coin " <> show i
        | i > fromIntegral targetTotalWeight =
          error $ "generateWStakeholders can't convert: too big " <> show i <>
                  ", withCoins: " <> sformat mapJson withCoins
        | otherwise = fromIntegral i
    calcWeight :: Coin -> Word16
    calcWeight balance =
        safeConvert $ floor $
        (coinToInteger balance) Ratio.%
        (commonGcd)
    step (addr, balance) =
        case addrToSpending ^. at addr of
            Just (PubKeyASD (addressHash -> sId)) ->
                Map.insertWith (+) sId (calcWeight balance)
            _ -> identity

-- | Compute leaders of the 0-th epoch from stake distribution.
genesisLeaders :: HasCoreConstants => GenesisContext -> SlotLeaders
genesisLeaders GenesisContext { _gtcUtxo = (GenesisUtxo utxo)
                              , _gtcWStakeholders = gws
                              } = followTheSatoshiUtxo gws genesisSeed utxo

----------------------------------------------------------------------------
-- Production mode genesis
----------------------------------------------------------------------------

-- | 'GenesisContext' that uses all the data for prod.
genesisContextProduction :: GenesisContext
genesisContextProduction =
    GenesisContext genesisUtxoProduction genesisProdBootStakeholders
  where
    -- 'GenesisUtxo' used in production.
    genesisUtxoProduction :: GenesisUtxo
    genesisUtxoProduction = genesisUtxo genesisProdAddrDistribution

----------------------------------------------------------------------------
-- Development mode genesis
----------------------------------------------------------------------------

-- | First index in derivation path for HD account, which is put to genesis utxo
accountGenesisIndex :: Word32
accountGenesisIndex = firstHardened

-- | Second index in derivation path for HD account, which is put to genesis
-- utxo
wAddressGenesisIndex :: Word32
wAddressGenesisIndex = firstHardened

-- | Chooses among common distributions for dev mode.
devStakesDistr
    :: Maybe (Int, Int)                   -- flat distr
    -> Maybe (Int, Int, Integer, Double)  -- rich/poor distr
    -> Maybe Int                          -- exp distr
    -> StakeDistribution
devStakesDistr Nothing Nothing Nothing = genesisDevFlatDistr
devStakesDistr (Just (nodes, coins)) Nothing Nothing =
    FlatStakes (fromIntegral nodes) (mkCoin (fromIntegral coins))
devStakesDistr Nothing (Just (richs, poors, coins, richShare)) Nothing =
    checkConsistency $ RichPoorStakes {..}
  where
    sdRichmen = fromIntegral richs
    sdPoor = fromIntegral poors

    totalRichStake = round $ richShare * fromIntegral coins
    totalPoorStake = coins - totalRichStake
    richStake = totalRichStake `div` fromIntegral richs
    poorStake = totalPoorStake `div` fromIntegral poors
    sdRichStake = mkCoin $ fromIntegral richStake
    sdPoorStake = mkCoin $ fromIntegral poorStake

    checkConsistency =
        if poorStake <= 0 || richStake <= 0
        then error "Impossible to make RichPoorStakes with given parameters."
        else identity
devStakesDistr Nothing Nothing (Just n) = safeExpStakes n
devStakesDistr _ _ _ =
    error "Conflicting distribution options were enabled. \
          \Choose one at most or nothing."

-- | Addresses and secret keys of genesis HD wallets' /addresses/.
-- It's important to return 'Address' here, not 'PublicKey', since valid HD
-- wallet address keeps 'HDAddressPayload' attribute which value depends on
-- secret key.
genesisDevHdwAccountKeyDatas :: [(Address, EncryptedSecretKey)]
genesisDevHdwAccountKeyDatas =
    genesisDevHdwSecretKeys <&> \key ->
        fromMaybe (error "Passphrase doesn't match in Genesis") $
        deriveLvl2KeyPair
            (IsBootstrapEraAddr True)
            emptyPassphrase
            key
            accountGenesisIndex
            wAddressGenesisIndex

-- | 'GenesisContext' for dev mode. It's supposed that you pass the
-- distribution from 'devStakesDistr' here. This function will add dev
-- genesis addresses and hd addrs/distr.
--
-- Related genesis stakeholders are computed using only related
-- distribution passed, hd keys have no stake in boot era.
devGenesisContext :: StakeDistribution -> GenesisContext
devGenesisContext distr =
    GenesisContext (genesisUtxo aDistr) gws
  where
    distrSize = length $ stakeDistribution distr
    tailPks = map (fst . generateGenesisKeyPair) [Const.genesisKeysN ..]
    mainPks = genesisDevPublicKeys <> tailPks
    mainAddrs = take distrSize $ map makePubKeyAddressBoot mainPks
    mainSpendingDataList = map PubKeyASD mainPks
    invAddrSpendingData =
        mkInvAddrSpendingData $ mainAddrs `zip` mainSpendingDataList

    mainADistr = (mainAddrs, distr) -- Addresses from passed stake
    aDistr = [ mainADistr
             , (hdwAddresses, hdwDistr)  -- HDW addresses for testing
             ]

    -- Genesis stakeholders
    gws :: GenesisWStakeholders
    gws = generateWStakeholders invAddrSpendingData mainADistr

    -- HD wallets
    hdwSize = 2 -- should be positive
    -- 200 coins split among hdwSize users. Should be small sum enough
    -- to avoid making wallets slot leaders.
    hdwDistr = FlatStakes (fromIntegral hdwSize) (mkCoin 200)
    -- should be enough for testing.
    hdwAddresses = take hdwSize genesisDevHdwAccountAddresses
    genesisDevHdwAccountAddresses :: [Address]
    genesisDevHdwAccountAddresses = map fst genesisDevHdwAccountKeyDatas<|MERGE_RESOLUTION|>--- conflicted
+++ resolved
@@ -126,15 +126,9 @@
     balances :: [(Address, Coin)]
     balances = concatAddrDistrs ad
     utxoEntry (addr, coin) =
-<<<<<<< HEAD
-        ( TxIn (unsafeHash addr) 0
+        ( TxInUtxo (unsafeHash addr) 0
         , TxOutAux (TxOut addr coin)
         )
-=======
-        ( TxInUtxo (unsafeHash addr) 0
-        , TxOutAux (TxOut addr coin) (outDistr coin))
-    outDistr = genesisSplitBoot gws
->>>>>>> 7a146a78
 
 -- | Same as 'genesisUtxo' but generates 'GenesisWStakeholders' set
 -- using 'generateWStakeholders' inside and wraps it all in
