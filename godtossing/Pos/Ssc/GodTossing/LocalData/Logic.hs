--- conflicted
+++ resolved
@@ -129,11 +129,8 @@
        , MonadIO m
        , MonadSlots m
        , MonadSscMem SscGodTossing ctx m
-<<<<<<< HEAD
        , Rand.MonadRandom m
-=======
        , HasCoreConstants
->>>>>>> 08140cbd
        )
     => GtTag -> StakeholderId -> m Bool
 sscIsDataUseful tag id =
@@ -243,11 +240,8 @@
     executeMonadBaseRandom seed = hoist $ hoist (pure . fst . Rand.withDRG seed)
 
 sscProcessDataDo
-<<<<<<< HEAD
-    :: (MonadState GtLocalData m, WithLogger m, Rand.MonadRandom m)
-=======
-    :: (HasCoreConstants, MonadState GtLocalData m, WithLogger m)
->>>>>>> 08140cbd
+    :: (HasCoreConstants, MonadState GtLocalData m,
+        WithLogger m, Rand.MonadRandom m)
     => (EpochIndex, RichmenStakes)
     -> BlockVersionData
     -> GtGlobalState
